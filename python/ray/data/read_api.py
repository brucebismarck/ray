import collections
import logging
import math
import os
import warnings
from typing import (
    TYPE_CHECKING,
    Any,
    Callable,
    Dict,
    List,
    Literal,
    Optional,
    Tuple,
    TypeVar,
    Union,
)

import numpy as np

import ray
from ray._private.auto_init_hook import wrap_auto_init
from ray.air.util.tensor_extensions.utils import _create_possibly_ragged_ndarray
from ray.data._internal.datasource.avro_datasource import AvroDatasource
from ray.data._internal.datasource.bigquery_datasource import BigQueryDatasource
from ray.data._internal.datasource.binary_datasource import BinaryDatasource
from ray.data._internal.datasource.csv_datasource import CSVDatasource
from ray.data._internal.datasource.image_datasource import ImageDatasource
from ray.data._internal.datasource.json_datasource import JSONDatasource
from ray.data._internal.datasource.lance_datasource import LanceDatasource
from ray.data._internal.datasource.mongo_datasource import MongoDatasource
from ray.data._internal.datasource.numpy_datasource import NumpyDatasource
from ray.data._internal.datasource.parquet_bulk_datasource import ParquetBulkDatasource
from ray.data._internal.datasource.parquet_datasource import ParquetDatasource
from ray.data._internal.datasource.range_datasource import RangeDatasource
from ray.data._internal.datasource.sql_datasource import SQLDatasource
from ray.data._internal.datasource.text_datasource import TextDatasource
from ray.data._internal.datasource.tfrecords_datasource import TFRecordDatasource
from ray.data._internal.datasource.torch_datasource import TorchDatasource
from ray.data._internal.datasource.webdataset_datasource import WebDatasetDatasource
from ray.data._internal.delegating_block_builder import DelegatingBlockBuilder
from ray.data._internal.logical.operators.from_operators import (
    FromArrow,
    FromBlocks,
    FromItems,
    FromNumpy,
    FromPandas,
)
from ray.data._internal.logical.operators.read_operator import Read
from ray.data._internal.logical.optimizers import LogicalPlan
from ray.data._internal.pandas_block import _estimate_dataframe_size
from ray.data._internal.plan import ExecutionPlan
from ray.data._internal.remote_fn import cached_remote_fn
from ray.data._internal.stats import DatasetStats
from ray.data._internal.util import (
    _autodetect_parallelism,
    _lazy_import_pyarrow_dataset,
    get_table_block_metadata,
    ndarray_to_block,
    pandas_df_to_arrow_block,
)
from ray.data.block import Block, BlockAccessor, BlockExecStats, BlockMetadata
from ray.data.context import DataContext
from ray.data.dataset import Dataset, MaterializedDataset
from ray.data.datasource import (
    BaseFileMetadataProvider,
    Connection,
    Datasource,
<<<<<<< HEAD
    DeltaSharingDatasource,
    ImageDatasource,
    JSONDatasource,
    LanceDatasource,
    MongoDatasource,
    NumpyDatasource,
    ParquetBulkDatasource,
    ParquetDatasource,
=======
>>>>>>> 33ee7326
    ParquetMetadataProvider,
    PathPartitionFilter,
)
from ray.data.datasource._default_metadata_providers import (
    get_generic_metadata_provider,
    get_image_metadata_provider,
    get_parquet_bulk_metadata_provider,
    get_parquet_metadata_provider,
)
from ray.data.datasource.datasource import Reader
from ray.data.datasource.file_based_datasource import (
    _unwrap_arrow_serialization_workaround,
    _wrap_arrow_serialization_workaround,
)
from ray.data.datasource.partitioning import Partitioning
from ray.data.datasource.tfrecords_datasource import TFXReadOptions
from ray.types import ObjectRef
from ray.util.annotations import DeveloperAPI, PublicAPI
from ray.util.scheduling_strategies import NodeAffinitySchedulingStrategy

if TYPE_CHECKING:
    import dask
    import datasets
    import mars
    import modin
    import pandas
    import pyarrow
    import pymongoarrow.api
    import pyspark
    import tensorflow as tf
    import torch
    from tensorflow_metadata.proto.v0 import schema_pb2


T = TypeVar("T")

logger = logging.getLogger(__name__)


@DeveloperAPI
def from_blocks(blocks: List[Block]):
    """Create a :class:`~ray.data.Dataset` from a list of blocks.

    This method is primarily used for testing. Unlike other methods like
    :func:`~ray.data.from_pandas` and :func:`~ray.data.from_arrow`, this method
    gaurentees that it won't modify the number of blocks.

    Args:
        blocks: List of blocks to create the dataset from.

    Returns:
        A :class:`~ray.data.Dataset` holding the blocks.
    """
    block_refs = [ray.put(block) for block in blocks]
    metadata = [BlockAccessor.for_block(block).get_metadata() for block in blocks]
    from_blocks_op = FromBlocks(block_refs, metadata)
    logical_plan = LogicalPlan(from_blocks_op)
    return MaterializedDataset(
        ExecutionPlan(DatasetStats(metadata={"FromBlocks": metadata}, parent=None)),
        logical_plan,
    )


@PublicAPI
def from_items(
    items: List[Any],
    *,
    parallelism: int = -1,
    override_num_blocks: Optional[int] = None,
) -> MaterializedDataset:
    """Create a :class:`~ray.data.Dataset` from a list of local Python objects.

    Use this method to create small datasets from data that fits in memory.

    Examples:

        >>> import ray
        >>> ds = ray.data.from_items([1, 2, 3, 4, 5])
        >>> ds
        MaterializedDataset(num_blocks=..., num_rows=5, schema={item: int64})
        >>> ds.schema()
        Column  Type
        ------  ----
        item    int64

    Args:
        items: List of local Python objects.
        parallelism: This argument is deprecated. Use ``override_num_blocks`` argument.
        override_num_blocks: Override the number of output blocks from all read tasks.
            By default, the number of output blocks is dynamically decided based on
            input data size and available resources. You shouldn't manually set this
            value in most cases.

    Returns:
        A :class:`~ray.data.Dataset` holding the items.
    """
    import builtins

    parallelism = _get_num_output_blocks(parallelism, override_num_blocks)
    if parallelism == 0:
        raise ValueError(f"parallelism must be -1 or > 0, got: {parallelism}")

    detected_parallelism, _, _ = _autodetect_parallelism(
        parallelism,
        ray.util.get_current_placement_group(),
        DataContext.get_current(),
    )
    # Truncate parallelism to number of items to avoid empty blocks.
    detected_parallelism = min(len(items), detected_parallelism)

    if detected_parallelism > 0:
        block_size, remainder = divmod(len(items), detected_parallelism)
    else:
        block_size, remainder = 0, 0
    # NOTE: We need to explicitly use the builtins range since we override range below,
    # with the definition of ray.data.range.
    blocks: List[ObjectRef[Block]] = []
    metadata: List[BlockMetadata] = []
    for i in builtins.range(detected_parallelism):
        stats = BlockExecStats.builder()
        builder = DelegatingBlockBuilder()
        # Evenly distribute remainder across block slices while preserving record order.
        block_start = i * block_size + min(i, remainder)
        block_end = (i + 1) * block_size + min(i + 1, remainder)
        for j in builtins.range(block_start, block_end):
            item = items[j]
            if not isinstance(item, collections.abc.Mapping):
                item = {"item": item}
            builder.add(item)
        block = builder.build()
        blocks.append(ray.put(block))
        metadata.append(
            BlockAccessor.for_block(block).get_metadata(exec_stats=stats.build())
        )

    from_items_op = FromItems(blocks, metadata)
    logical_plan = LogicalPlan(from_items_op)
    return MaterializedDataset(
        ExecutionPlan(DatasetStats(metadata={"FromItems": metadata}, parent=None)),
        logical_plan,
    )


@PublicAPI
def range(
    n: int,
    *,
    parallelism: int = -1,
    concurrency: Optional[int] = None,
    override_num_blocks: Optional[int] = None,
) -> Dataset:
    """Creates a :class:`~ray.data.Dataset` from a range of integers [0..n).

    This function allows for easy creation of synthetic datasets for testing or
    benchmarking :ref:`Ray Data <data>`.

    Examples:

        >>> import ray
        >>> ds = ray.data.range(10000)
        >>> ds
        Dataset(num_rows=10000, schema={id: int64})
        >>> ds.map(lambda row: {"id": row["id"] * 2}).take(4)
        [{'id': 0}, {'id': 2}, {'id': 4}, {'id': 6}]

    Args:
        n: The upper bound of the range of integers.
        parallelism: This argument is deprecated. Use ``override_num_blocks`` argument.
        concurrency: The maximum number of Ray tasks to run concurrently. Set this
            to control number of tasks to run concurrently. This doesn't change the
            total number of tasks run or the total number of output blocks. By default,
            concurrency is dynamically decided based on the available resources.
        override_num_blocks: Override the number of output blocks from all read tasks.
            By default, the number of output blocks is dynamically decided based on
            input data size and available resources. You shouldn't manually set this
            value in most cases.

    Returns:
        A :class:`~ray.data.Dataset` producing the integers from the range 0 to n.

    .. seealso::

        :meth:`~ray.data.range_tensor`
                    Call this method for creating synthetic datasets of tensor data.

    """
    datasource = RangeDatasource(n=n, block_format="arrow", column_name="id")
    return read_datasource(
        datasource,
        parallelism=parallelism,
        concurrency=concurrency,
        override_num_blocks=override_num_blocks,
    )


@PublicAPI
def range_tensor(
    n: int,
    *,
    shape: Tuple = (1,),
    parallelism: int = -1,
    concurrency: Optional[int] = None,
    override_num_blocks: Optional[int] = None,
) -> Dataset:
    """Creates a :class:`~ray.data.Dataset` tensors of the provided shape from range
    [0...n].

    This function allows for easy creation of synthetic tensor datasets for testing or
    benchmarking :ref:`Ray Data <data>`.

    Examples:

        >>> import ray
        >>> ds = ray.data.range_tensor(1000, shape=(2, 2))
        >>> ds
        Dataset(num_rows=1000, schema={data: numpy.ndarray(shape=(2, 2), dtype=int64)})
        >>> ds.map_batches(lambda row: {"data": row["data"] * 2}).take(2)
        [{'data': array([[0, 0],
               [0, 0]])}, {'data': array([[2, 2],
               [2, 2]])}]

    Args:
        n: The upper bound of the range of tensor records.
        shape: The shape of each tensor in the dataset.
        parallelism: This argument is deprecated. Use ``override_num_blocks`` argument.
        concurrency: The maximum number of Ray tasks to run concurrently. Set this
            to control number of tasks to run concurrently. This doesn't change the
            total number of tasks run or the total number of output blocks. By default,
            concurrency is dynamically decided based on the available resources.
        override_num_blocks: Override the number of output blocks from all read tasks.
            By default, the number of output blocks is dynamically decided based on
            input data size and available resources. You shouldn't manually set this
            value in most cases.

    Returns:
        A :class:`~ray.data.Dataset` producing the tensor data from range 0 to n.

    .. seealso::

        :meth:`~ray.data.range`
                    Call this method to create synthetic datasets of integer data.

    """
    datasource = RangeDatasource(
        n=n, block_format="tensor", column_name="data", tensor_shape=tuple(shape)
    )
    return read_datasource(
        datasource,
        parallelism=parallelism,
        concurrency=concurrency,
        override_num_blocks=override_num_blocks,
    )


@PublicAPI
@wrap_auto_init
def read_datasource(
    datasource: Datasource,
    *,
    parallelism: int = -1,
    ray_remote_args: Dict[str, Any] = None,
    concurrency: Optional[int] = None,
    override_num_blocks: Optional[int] = None,
    **read_args,
) -> Dataset:
    """Read a stream from a custom :class:`~ray.data.Datasource`.

    Args:
        datasource: The :class:`~ray.data.Datasource` to read data from.
        parallelism: This argument is deprecated. Use ``override_num_blocks`` argument.
        ray_remote_args: kwargs passed to :meth:`ray.remote` in the read tasks.
        concurrency: The maximum number of Ray tasks to run concurrently. Set this
            to control number of tasks to run concurrently. This doesn't change the
            total number of tasks run or the total number of output blocks. By default,
            concurrency is dynamically decided based on the available resources.
        override_num_blocks: Override the number of output blocks from all read tasks.
            By default, the number of output blocks is dynamically decided based on
            input data size and available resources. You shouldn't manually set this
            value in most cases.
        read_args: Additional kwargs to pass to the :class:`~ray.data.Datasource`
            implementation.

    Returns:
        :class:`~ray.data.Dataset` that reads data from the :class:`~ray.data.Datasource`.
    """  # noqa: E501
    parallelism = _get_num_output_blocks(parallelism, override_num_blocks)

    ctx = DataContext.get_current()

    if ray_remote_args is None:
        ray_remote_args = {}

    if not datasource.supports_distributed_reads:
        ray_remote_args["scheduling_strategy"] = NodeAffinitySchedulingStrategy(
            ray.get_runtime_context().get_node_id(),
            soft=False,
        )

    if "scheduling_strategy" not in ray_remote_args:
        ray_remote_args["scheduling_strategy"] = ctx.scheduling_strategy

    force_local = False
    pa_ds = _lazy_import_pyarrow_dataset()
    if pa_ds:
        partitioning = read_args.get("dataset_kwargs", {}).get("partitioning", None)
        if isinstance(partitioning, pa_ds.Partitioning):
            logger.info(
                "Forcing local metadata resolution since the provided partitioning "
                f"{partitioning} is not serializable."
            )
            force_local = True

    if force_local:
        datasource_or_legacy_reader = _get_datasource_or_legacy_reader(
            datasource,
            ctx,
            read_args,
        )
    else:
        # Prepare read in a remote task at same node.
        # NOTE: in Ray client mode, this is expected to be run on head node.
        # So we aren't attempting metadata resolution from the client machine.
        scheduling_strategy = NodeAffinitySchedulingStrategy(
            ray.get_runtime_context().get_node_id(),
            soft=False,
        )
        get_datasource_or_legacy_reader = cached_remote_fn(
            _get_datasource_or_legacy_reader, retry_exceptions=False, num_cpus=0
        ).options(scheduling_strategy=scheduling_strategy)

        datasource_or_legacy_reader = ray.get(
            get_datasource_or_legacy_reader.remote(
                datasource,
                ctx,
                _wrap_arrow_serialization_workaround(read_args),
            )
        )

    cur_pg = ray.util.get_current_placement_group()
    requested_parallelism, _, inmemory_size = _autodetect_parallelism(
        parallelism,
        ctx.target_max_block_size,
        DataContext.get_current(),
        datasource_or_legacy_reader,
        placement_group=cur_pg,
    )

    # TODO(hchen/chengsu): Remove the duplicated get_read_tasks call here after
    # removing LazyBlockList code path.
    read_tasks = datasource_or_legacy_reader.get_read_tasks(requested_parallelism)
    import uuid

    stats = DatasetStats(
        metadata={"Read": [read_task.get_metadata() for read_task in read_tasks]},
        parent=None,
        needs_stats_actor=True,
        stats_uuid=uuid.uuid4(),
    )
    read_op = Read(
        datasource,
        datasource_or_legacy_reader,
        parallelism,
        inmemory_size,
        len(read_tasks) if read_tasks else 0,
        ray_remote_args,
        concurrency,
    )
    logical_plan = LogicalPlan(read_op)
    return Dataset(
        plan=ExecutionPlan(stats),
        logical_plan=logical_plan,
    )


@PublicAPI(stability="alpha")
def read_mongo(
    uri: str,
    database: str,
    collection: str,
    *,
    pipeline: Optional[List[Dict]] = None,
    schema: Optional["pymongoarrow.api.Schema"] = None,
    parallelism: int = -1,
    ray_remote_args: Dict[str, Any] = None,
    concurrency: Optional[int] = None,
    override_num_blocks: Optional[int] = None,
    **mongo_args,
) -> Dataset:
    """Create a :class:`~ray.data.Dataset` from a MongoDB database.

    The data to read from is specified via the ``uri``, ``database`` and ``collection``
    of the MongoDB. The dataset is created from the results of executing
    ``pipeline`` against the ``collection``. If ``pipeline`` is None, the entire
    ``collection`` is read.

    .. tip::

        For more details about these MongoDB concepts, see the following:
        - URI: https://www.mongodb.com/docs/manual/reference/connection-string/
        - Database and Collection: https://www.mongodb.com/docs/manual/core/databases-and-collections/
        - Pipeline: https://www.mongodb.com/docs/manual/core/aggregation-pipeline/

    To read the MongoDB in parallel, the execution of the pipeline is run on partitions
    of the collection, with a Ray read task to handle a partition. Partitions are
    created in an attempt to evenly distribute the documents into the specified number
    of partitions. The number of partitions is determined by ``parallelism`` which can
    be requested from this interface or automatically chosen if unspecified (see the
    ``parallelism`` arg below).

    Examples:
        >>> import ray
        >>> from pymongoarrow.api import Schema # doctest: +SKIP
        >>> ds = ray.data.read_mongo( # doctest: +SKIP
        ...     uri="mongodb://username:password@mongodb0.example.com:27017/?authSource=admin", # noqa: E501
        ...     database="my_db",
        ...     collection="my_collection",
        ...     pipeline=[{"$match": {"col2": {"$gte": 0, "$lt": 100}}}, {"$sort": "sort_field"}], # noqa: E501
        ...     schema=Schema({"col1": pa.string(), "col2": pa.int64()}),
        ...     override_num_blocks=10,
        ... )

    Args:
        uri: The URI of the source MongoDB where the dataset is
            read from. For the URI format, see details in the `MongoDB docs <https:/\
                /www.mongodb.com/docs/manual/reference/connection-string/>`_.
        database: The name of the database hosted in the MongoDB. This database
            must exist otherwise ValueError is raised.
        collection: The name of the collection in the database. This collection
            must exist otherwise ValueError is raised.
        pipeline: A `MongoDB pipeline <https://www.mongodb.com/docs/manual/core\
            /aggregation-pipeline/>`_, which is executed on the given collection
            with results used to create Dataset. If None, the entire collection will
            be read.
        schema: The schema used to read the collection. If None, it'll be inferred from
            the results of pipeline.
        parallelism: This argument is deprecated. Use ``override_num_blocks`` argument.
        ray_remote_args: kwargs passed to :meth:`~ray.remote` in the read tasks.
        concurrency: The maximum number of Ray tasks to run concurrently. Set this
            to control number of tasks to run concurrently. This doesn't change the
            total number of tasks run or the total number of output blocks. By default,
            concurrency is dynamically decided based on the available resources.
        override_num_blocks: Override the number of output blocks from all read tasks.
            By default, the number of output blocks is dynamically decided based on
            input data size and available resources. You shouldn't manually set this
            value in most cases.
        mongo_args: kwargs passed to `aggregate_arrow_all() <https://mongo-arrow\
            .readthedocs.io/en/latest/api/api.html#pymongoarrow.api\
            aggregate_arrow_all>`_ in pymongoarrow in producing
            Arrow-formatted results.

    Returns:
        :class:`~ray.data.Dataset` producing rows from the results of executing the pipeline on the specified MongoDB collection.

    Raises:
        ValueError: if ``database`` doesn't exist.
        ValueError: if ``collection`` doesn't exist.
    """
    datasource = MongoDatasource(
        uri=uri,
        database=database,
        collection=collection,
        pipeline=pipeline,
        schema=schema,
        **mongo_args,
    )
    return read_datasource(
        datasource,
        parallelism=parallelism,
        ray_remote_args=ray_remote_args,
        concurrency=concurrency,
        override_num_blocks=override_num_blocks,
    )


@PublicAPI(stability="alpha")
def read_bigquery(
    project_id: str,
    dataset: Optional[str] = None,
    query: Optional[str] = None,
    *,
    parallelism: int = -1,
    ray_remote_args: Dict[str, Any] = None,
    concurrency: Optional[int] = None,
    override_num_blocks: Optional[int] = None,
) -> Dataset:
    """Create a dataset from BigQuery.

    The data to read from is specified via the ``project_id``, ``dataset``
    and/or ``query`` parameters. The dataset is created from the results of
    executing ``query`` if a query is provided. Otherwise, the entire
    ``dataset`` is read.

    For more information about BigQuery, see the following concepts:

    - Project id: `Creating and Managing Projects <https://cloud.google.com/resource-manager/docs/creating-managing-projects>`_

    - Dataset: `Datasets Intro <https://cloud.google.com/bigquery/docs/datasets-intro>`_

    - Query: `Query Syntax <https://cloud.google.com/bigquery/docs/reference/standard-sql/query-syntax>`_

    This method uses the BigQuery Storage Read API which reads in parallel,
    with a Ray read task to handle each stream. The number of streams is
    determined by ``parallelism`` which can be requested from this interface
    or automatically chosen if unspecified (see the ``parallelism`` arg below).

    .. warning::
        The maximum query response size is 10GB. For more information, see `BigQuery response too large to return <https://cloud.google.com/knowledge/kb/bigquery-response-too-large-to-return-consider-setting-allowlargeresults-to-true-in-your-job-configuration-000004266>`_.

    Examples:
        .. testcode::
            :skipif: True

            import ray
            # Users will need to authenticate beforehand (https://cloud.google.com/sdk/gcloud/reference/auth/login)
            ds = ray.data.read_bigquery(
                project_id="my_project",
                query="SELECT * FROM `bigquery-public-data.samples.gsod` LIMIT 1000",
            )

    Args:
        project_id: The name of the associated Google Cloud Project that hosts the dataset to read.
            For more information, see `Creating and Managing Projects <https://cloud.google.com/resource-manager/docs/creating-managing-projects>`_.
        dataset: The name of the dataset hosted in BigQuery in the format of ``dataset_id.table_id``.
            Both the dataset_id and table_id must exist otherwise an exception will be raised.
        parallelism: This argument is deprecated. Use ``override_num_blocks`` argument.
        ray_remote_args: kwargs passed to ray.remote in the read tasks.
        concurrency: The maximum number of Ray tasks to run concurrently. Set this
            to control number of tasks to run concurrently. This doesn't change the
            total number of tasks run or the total number of output blocks. By default,
            concurrency is dynamically decided based on the available resources.
        override_num_blocks: Override the number of output blocks from all read tasks.
            By default, the number of output blocks is dynamically decided based on
            input data size and available resources. You shouldn't manually set this
            value in most cases.

    Returns:
        Dataset producing rows from the results of executing the query (or reading the entire dataset)
        on the specified BigQuery dataset.
    """  # noqa: E501
    datasource = BigQueryDatasource(project_id=project_id, dataset=dataset, query=query)
    return read_datasource(
        datasource,
        parallelism=parallelism,
        ray_remote_args=ray_remote_args,
        concurrency=concurrency,
        override_num_blocks=override_num_blocks,
    )


@PublicAPI
def read_parquet(
    paths: Union[str, List[str]],
    *,
    filesystem: Optional["pyarrow.fs.FileSystem"] = None,
    columns: Optional[List[str]] = None,
    parallelism: int = -1,
    ray_remote_args: Dict[str, Any] = None,
    tensor_column_schema: Optional[Dict[str, Tuple[np.dtype, Tuple[int, ...]]]] = None,
    meta_provider: Optional[ParquetMetadataProvider] = None,
    partition_filter: Optional[PathPartitionFilter] = None,
    shuffle: Union[Literal["files"], None] = None,
    include_paths: bool = False,
    file_extensions: Optional[List[str]] = None,
    concurrency: Optional[int] = None,
    override_num_blocks: Optional[int] = None,
    **arrow_parquet_args,
) -> Dataset:
    """Creates a :class:`~ray.data.Dataset` from parquet files.


    Examples:
        Read a file in remote storage.

        >>> import ray
        >>> ds = ray.data.read_parquet("s3://anonymous@ray-example-data/iris.parquet")
        >>> ds.schema()
        Column        Type
        ------        ----
        sepal.length  double
        sepal.width   double
        petal.length  double
        petal.width   double
        variety       string

        Read a directory in remote storage.

        >>> ds = ray.data.read_parquet("s3://anonymous@ray-example-data/iris-parquet/")

        Read multiple local files.

        >>> ray.data.read_parquet(
        ...    ["local:///path/to/file1", "local:///path/to/file2"]) # doctest: +SKIP

        Specify a schema for the parquet file.

        >>> import pyarrow as pa
        >>> fields = [("sepal.length", pa.float32()),
        ...           ("sepal.width", pa.float32()),
        ...           ("petal.length", pa.float32()),
        ...           ("petal.width", pa.float32()),
        ...           ("variety", pa.string())]
        >>> ds = ray.data.read_parquet("s3://anonymous@ray-example-data/iris.parquet",
        ...     schema=pa.schema(fields))
        >>> ds.schema()
        Column        Type
        ------        ----
        sepal.length  float
        sepal.width   float
        petal.length  float
        petal.width   float
        variety       string

        The Parquet reader also supports projection and filter pushdown, allowing column
        selection and row filtering to be pushed down to the file scan.

        .. testcode::

            import pyarrow as pa

            # Create a Dataset by reading a Parquet file, pushing column selection and
            # row filtering down to the file scan.
            ds = ray.data.read_parquet(
                "s3://anonymous@ray-example-data/iris.parquet",
                columns=["sepal.length", "variety"],
                filter=pa.dataset.field("sepal.length") > 5.0,
            )

            ds.show(2)

        .. testoutput::

            {'sepal.length': 5.1, 'variety': 'Setosa'}
            {'sepal.length': 5.4, 'variety': 'Setosa'}

        For further arguments you can pass to PyArrow as a keyword argument, see the
        `PyArrow API reference <https://arrow.apache.org/docs/python/generated/\
        pyarrow.dataset.Scanner.html#pyarrow.dataset.Scanner.from_fragment>`_.

    Args:
        paths: A single file path or directory, or a list of file paths. Multiple
            directories are not supported.
        filesystem: The PyArrow filesystem
            implementation to read from. These filesystems are specified in the
            `pyarrow docs <https://arrow.apache.org/docs/python/api/\
            filesystems.html#filesystem-implementations>`_. Specify this parameter if
            you need to provide specific configurations to the filesystem. By default,
            the filesystem is automatically selected based on the scheme of the paths.
            For example, if the path begins with ``s3://``, the ``S3FileSystem`` is
            used. If ``None``, this function uses a system-chosen implementation.
        columns: A list of column names to read. Only the specified columns are
            read during the file scan.
        parallelism: This argument is deprecated. Use ``override_num_blocks`` argument.
        ray_remote_args: kwargs passed to :meth:`~ray.remote` in the read tasks.
        tensor_column_schema: A dict of column name to PyArrow dtype and shape
            mappings for converting a Parquet column containing serialized
            tensors (ndarrays) as their elements to PyArrow tensors. This function
            assumes that the tensors are serialized in the raw
            NumPy array format in C-contiguous order (e.g., via
            `arr.tobytes()`).
        meta_provider: A :ref:`file metadata provider <metadata_provider>`. Custom
            metadata providers may be able to resolve file metadata more quickly and/or
            accurately. In most cases you do not need to set this parameter.
        partition_filter: A
            :class:`~ray.data.datasource.partitioning.PathPartitionFilter`. Use
            with a custom callback to read only selected partitions of a dataset.
        shuffle: If setting to "files", randomly shuffle input files order before read.
            Defaults to not shuffle with ``None``.
        arrow_parquet_args: Other parquet read options to pass to PyArrow. For the full
            set of arguments, see the `PyArrow API <https://arrow.apache.org/docs/\
                python/generated/pyarrow.dataset.Scanner.html\
                    #pyarrow.dataset.Scanner.from_fragment>`_
        include_paths: If ``True``, include the path to each file. File paths are
            stored in the ``'path'`` column.
        file_extensions: A list of file extensions to filter files by.
        concurrency: The maximum number of Ray tasks to run concurrently. Set this
            to control number of tasks to run concurrently. This doesn't change the
            total number of tasks run or the total number of output blocks. By default,
            concurrency is dynamically decided based on the available resources.
        override_num_blocks: Override the number of output blocks from all read tasks.
            By default, the number of output blocks is dynamically decided based on
            input data size and available resources. You shouldn't manually set this
            value in most cases.

    Returns:
        :class:`~ray.data.Dataset` producing records read from the specified parquet
        files.
    """
    if meta_provider is None:
        meta_provider = get_parquet_metadata_provider(override_num_blocks)
    arrow_parquet_args = _resolve_parquet_args(
        tensor_column_schema,
        **arrow_parquet_args,
    )

    dataset_kwargs = arrow_parquet_args.pop("dataset_kwargs", None)
    _block_udf = arrow_parquet_args.pop("_block_udf", None)
    schema = arrow_parquet_args.pop("schema", None)
    datasource = ParquetDatasource(
        paths,
        columns=columns,
        dataset_kwargs=dataset_kwargs,
        to_batch_kwargs=arrow_parquet_args,
        _block_udf=_block_udf,
        filesystem=filesystem,
        schema=schema,
        meta_provider=meta_provider,
        partition_filter=partition_filter,
        shuffle=shuffle,
        include_paths=include_paths,
        file_extensions=file_extensions,
    )
    return read_datasource(
        datasource,
        parallelism=parallelism,
        ray_remote_args=ray_remote_args,
        concurrency=concurrency,
        override_num_blocks=override_num_blocks,
    )


@PublicAPI(stability="beta")
def read_images(
    paths: Union[str, List[str]],
    *,
    filesystem: Optional["pyarrow.fs.FileSystem"] = None,
    parallelism: int = -1,
    meta_provider: Optional[BaseFileMetadataProvider] = None,
    ray_remote_args: Dict[str, Any] = None,
    arrow_open_file_args: Optional[Dict[str, Any]] = None,
    partition_filter: Optional[PathPartitionFilter] = None,
    partitioning: Partitioning = None,
    size: Optional[Tuple[int, int]] = None,
    mode: Optional[str] = None,
    include_paths: bool = False,
    ignore_missing_paths: bool = False,
    shuffle: Union[Literal["files"], None] = None,
    file_extensions: Optional[List[str]] = ImageDatasource._FILE_EXTENSIONS,
    concurrency: Optional[int] = None,
    override_num_blocks: Optional[int] = None,
) -> Dataset:
    """Creates a :class:`~ray.data.Dataset` from image files.

    Examples:
        >>> import ray
        >>> path = "s3://anonymous@ray-example-data/batoidea/JPEGImages/"
        >>> ds = ray.data.read_images(path)
        >>> ds.schema()
        Column  Type
        ------  ----
        image   numpy.ndarray(shape=(32, 32, 3), dtype=uint8)

        If you need image file paths, set ``include_paths=True``.

        >>> ds = ray.data.read_images(path, include_paths=True)
        >>> ds.schema()
        Column  Type
        ------  ----
        image   numpy.ndarray(shape=(32, 32, 3), dtype=uint8)
        path    string
        >>> ds.take(1)[0]["path"]
        'ray-example-data/batoidea/JPEGImages/1.jpeg'

        If your images are arranged like:

        .. code::

            root/dog/xxx.png
            root/dog/xxy.png

            root/cat/123.png
            root/cat/nsdf3.png

        Then you can include the labels by specifying a
        :class:`~ray.data.datasource.partitioning.Partitioning`.

        >>> import ray
        >>> from ray.data.datasource.partitioning import Partitioning
        >>> root = "s3://anonymous@ray-example-data/image-datasets/dir-partitioned"
        >>> partitioning = Partitioning("dir", field_names=["class"], base_dir=root)
        >>> ds = ray.data.read_images(root, size=(224, 224), partitioning=partitioning)
        >>> ds.schema()
        Column  Type
        ------  ----
        image   numpy.ndarray(shape=(224, 224, 3), dtype=uint8)
        class   string

    Args:
        paths: A single file or directory, or a list of file or directory paths.
            A list of paths can contain both files and directories.
        filesystem: The pyarrow filesystem
            implementation to read from. These filesystems are specified in the
            `pyarrow docs <https://arrow.apache.org/docs/python/api/\
            filesystems.html#filesystem-implementations>`_. Specify this parameter if
            you need to provide specific configurations to the filesystem. By default,
            the filesystem is automatically selected based on the scheme of the paths.
            For example, if the path begins with ``s3://``, the `S3FileSystem` is used.
        parallelism: This argument is deprecated. Use ``override_num_blocks`` argument.
        meta_provider: A :ref:`file metadata provider <metadata_provider>`. Custom
            metadata providers may be able to resolve file metadata more quickly and/or
            accurately. In most cases, you do not need to set this. If ``None``, this
            function uses a system-chosen implementation.
        ray_remote_args: kwargs passed to :meth:`~ray.remote` in the read tasks.
        arrow_open_file_args: kwargs passed to
            `pyarrow.fs.FileSystem.open_input_file <https://arrow.apache.org/docs/\
                python/generated/pyarrow.fs.FileSystem.html\
                    #pyarrow.fs.FileSystem.open_input_file>`_.
            when opening input files to read.
        partition_filter:  A
            :class:`~ray.data.datasource.partitioning.PathPartitionFilter`. Use
            with a custom callback to read only selected partitions of a dataset.
            By default, this filters out any file paths whose file extension does not
            match ``*.png``, ``*.jpg``, ``*.jpeg``, ``*.tiff``, ``*.bmp``, or ``*.gif``.
        partitioning: A :class:`~ray.data.datasource.partitioning.Partitioning` object
            that describes how paths are organized. Defaults to ``None``.
        size: The desired height and width of loaded images. If unspecified, images
            retain their original shape.
        mode: A `Pillow mode <https://pillow.readthedocs.io/en/stable/handbook/concepts\
            .html#modes>`_
            describing the desired type and depth of pixels. If unspecified, image
            modes are inferred by
            `Pillow <https://pillow.readthedocs.io/en/stable/index.html>`_.
        include_paths: If ``True``, include the path to each image. File paths are
            stored in the ``'path'`` column.
        ignore_missing_paths: If True, ignores any file/directory paths in ``paths``
            that are not found. Defaults to False.
        shuffle: If setting to "files", randomly shuffle input files order before read.
            Defaults to not shuffle with ``None``.
        file_extensions: A list of file extensions to filter files by.
        concurrency: The maximum number of Ray tasks to run concurrently. Set this
            to control number of tasks to run concurrently. This doesn't change the
            total number of tasks run or the total number of output blocks. By default,
            concurrency is dynamically decided based on the available resources.
        override_num_blocks: Override the number of output blocks from all read tasks.
            By default, the number of output blocks is dynamically decided based on
            input data size and available resources. You shouldn't manually set this
            value in most cases.

    Returns:
        A :class:`~ray.data.Dataset` producing tensors that represent the images at
        the specified paths. For information on working with tensors, read the
        :ref:`tensor data guide <working_with_tensors>`.

    Raises:
        ValueError: if ``size`` contains non-positive numbers.
        ValueError: if ``mode`` is unsupported.
    """
    if meta_provider is None:
        meta_provider = get_image_metadata_provider()

    datasource = ImageDatasource(
        paths,
        size=size,
        mode=mode,
        include_paths=include_paths,
        filesystem=filesystem,
        meta_provider=meta_provider,
        open_stream_args=arrow_open_file_args,
        partition_filter=partition_filter,
        partitioning=partitioning,
        ignore_missing_paths=ignore_missing_paths,
        shuffle=shuffle,
        file_extensions=file_extensions,
    )
    return read_datasource(
        datasource,
        parallelism=parallelism,
        ray_remote_args=ray_remote_args,
        concurrency=concurrency,
        override_num_blocks=override_num_blocks,
    )


@PublicAPI
def read_parquet_bulk(
    paths: Union[str, List[str]],
    *,
    filesystem: Optional["pyarrow.fs.FileSystem"] = None,
    columns: Optional[List[str]] = None,
    parallelism: int = -1,
    ray_remote_args: Dict[str, Any] = None,
    arrow_open_file_args: Optional[Dict[str, Any]] = None,
    tensor_column_schema: Optional[Dict[str, Tuple[np.dtype, Tuple[int, ...]]]] = None,
    meta_provider: Optional[BaseFileMetadataProvider] = None,
    partition_filter: Optional[PathPartitionFilter] = None,
    shuffle: Union[Literal["files"], None] = None,
    include_paths: bool = False,
    file_extensions: Optional[List[str]] = ParquetBulkDatasource._FILE_EXTENSIONS,
    concurrency: Optional[int] = None,
    override_num_blocks: Optional[int] = None,
    **arrow_parquet_args,
) -> Dataset:
    """Create :class:`~ray.data.Dataset` from parquet files without reading metadata.

    Use :meth:`~ray.data.read_parquet` for most cases.

    Use :meth:`~ray.data.read_parquet_bulk` if all the provided paths point to files
    and metadata fetching using :meth:`~ray.data.read_parquet` takes too long or the
    parquet files do not all have a unified schema.

    Performance slowdowns are possible when using this method with parquet files that
    are very large.

    .. warning::

        Only provide file paths as input (i.e., no directory paths). An
        OSError is raised if one or more paths point to directories. If your
        use-case requires directory paths, use :meth:`~ray.data.read_parquet`
        instead.

    Examples:
        Read multiple local files. You should always provide only input file paths
        (i.e. no directory paths) when known to minimize read latency.

        >>> ray.data.read_parquet_bulk( # doctest: +SKIP
        ...     ["/path/to/file1", "/path/to/file2"])

    Args:
        paths: A single file path or a list of file paths.
        filesystem: The PyArrow filesystem
            implementation to read from. These filesystems are
            specified in the
            `PyArrow docs <https://arrow.apache.org/docs/python/api/\
                filesystems.html#filesystem-implementations>`_.
            Specify this parameter if you need to provide specific configurations to
            the filesystem. By default, the filesystem is automatically selected based
            on the scheme of the paths. For example, if the path begins with ``s3://``,
            the `S3FileSystem` is used.
        columns: A list of column names to read. Only the
            specified columns are read during the file scan.
        parallelism: This argument is deprecated. Use ``override_num_blocks`` argument.
        ray_remote_args: kwargs passed to :meth:`~ray.remote` in the read tasks.
        arrow_open_file_args: kwargs passed to
            `pyarrow.fs.FileSystem.open_input_file <https://arrow.apache.org/docs/\
                python/generated/pyarrow.fs.FileSystem.html\
                    #pyarrow.fs.FileSystem.open_input_file>`_.
            when opening input files to read.
        tensor_column_schema: A dict of column name to PyArrow dtype and shape
            mappings for converting a Parquet column containing serialized
            tensors (ndarrays) as their elements to PyArrow tensors. This function
            assumes that the tensors are serialized in the raw
            NumPy array format in C-contiguous order (e.g. via
            `arr.tobytes()`).
        meta_provider: A :ref:`file metadata provider <metadata_provider>`. Custom
            metadata providers may be able to resolve file metadata more quickly and/or
            accurately. In most cases, you do not need to set this. If ``None``, this
            function uses a system-chosen implementation.
        partition_filter: A
            :class:`~ray.data.datasource.partitioning.PathPartitionFilter`. Use
            with a custom callback to read only selected partitions of a dataset.
            By default, this filters out any file paths whose file extension does not
            match "*.parquet*".
        shuffle: If setting to "files", randomly shuffle input files order before read.
            Defaults to not shuffle with ``None``.
        arrow_parquet_args: Other parquet read options to pass to PyArrow. For the full
            set of arguments, see
            the `PyArrow API <https://arrow.apache.org/docs/python/generated/\
                pyarrow.dataset.Scanner.html#pyarrow.dataset.Scanner.from_fragment>`_
        include_paths: If ``True``, include the path to each file. File paths are
            stored in the ``'path'`` column.
        file_extensions: A list of file extensions to filter files by.
        concurrency: The maximum number of Ray tasks to run concurrently. Set this
            to control number of tasks to run concurrently. This doesn't change the
            total number of tasks run or the total number of output blocks. By default,
            concurrency is dynamically decided based on the available resources.
        override_num_blocks: Override the number of output blocks from all read tasks.
            By default, the number of output blocks is dynamically decided based on
            input data size and available resources. You shouldn't manually set this
            value in most cases.

    Returns:
       :class:`~ray.data.Dataset` producing records read from the specified paths.
    """
    if meta_provider is None:
        meta_provider = get_parquet_bulk_metadata_provider()
    read_table_args = _resolve_parquet_args(
        tensor_column_schema,
        **arrow_parquet_args,
    )
    if columns is not None:
        read_table_args["columns"] = columns

    datasource = ParquetBulkDatasource(
        paths,
        read_table_args=read_table_args,
        filesystem=filesystem,
        open_stream_args=arrow_open_file_args,
        meta_provider=meta_provider,
        partition_filter=partition_filter,
        shuffle=shuffle,
        include_paths=include_paths,
        file_extensions=file_extensions,
    )
    return read_datasource(
        datasource,
        parallelism=parallelism,
        ray_remote_args=ray_remote_args,
        concurrency=concurrency,
        override_num_blocks=override_num_blocks,
    )


@PublicAPI
def read_json(
    paths: Union[str, List[str]],
    *,
    filesystem: Optional["pyarrow.fs.FileSystem"] = None,
    parallelism: int = -1,
    ray_remote_args: Dict[str, Any] = None,
    arrow_open_stream_args: Optional[Dict[str, Any]] = None,
    meta_provider: Optional[BaseFileMetadataProvider] = None,
    partition_filter: Optional[PathPartitionFilter] = None,
    partitioning: Partitioning = Partitioning("hive"),
    include_paths: bool = False,
    ignore_missing_paths: bool = False,
    shuffle: Union[Literal["files"], None] = None,
    file_extensions: Optional[List[str]] = JSONDatasource._FILE_EXTENSIONS,
    concurrency: Optional[int] = None,
    override_num_blocks: Optional[int] = None,
    **arrow_json_args,
) -> Dataset:
    """Creates a :class:`~ray.data.Dataset` from JSON and JSONL files.

    For JSON file, the whole file is read as one row.
    For JSONL file, each line of file is read as separate row.

    Examples:
        Read a JSON file in remote storage.

        >>> import ray
        >>> ds = ray.data.read_json("s3://anonymous@ray-example-data/log.json")
        >>> ds.schema()
        Column     Type
        ------     ----
        timestamp  timestamp[...]
        size       int64

        Read a JSONL file in remote storage.

        >>> ds = ray.data.read_json("s3://anonymous@ray-example-data/train.jsonl")
        >>> ds.schema()
        Column  Type
        ------  ----
        input   string

        Read multiple local files.

        >>> ray.data.read_json( # doctest: +SKIP
        ...    ["local:///path/to/file1", "local:///path/to/file2"])

        Read multiple directories.

        >>> ray.data.read_json( # doctest: +SKIP
        ...     ["s3://bucket/path1", "s3://bucket/path2"])

        By default, :meth:`~ray.data.read_json` parses
        `Hive-style partitions <https://athena.guide/articles/\
        hive-style-partitioning/>`_
        from file paths. If your data adheres to a different partitioning scheme, set
        the ``partitioning`` parameter.

        >>> ds = ray.data.read_json("s3://anonymous@ray-example-data/year=2022/month=09/sales.json")
        >>> ds.take(1)
        [{'order_number': 10107, 'quantity': 30, 'year': '2022', 'month': '09'}]

    Args:
        paths: A single file or directory, or a list of file or directory paths.
            A list of paths can contain both files and directories.
        filesystem: The PyArrow filesystem
            implementation to read from. These filesystems are specified in the
            `PyArrow docs <https://arrow.apache.org/docs/python/api/\
            filesystems.html#filesystem-implementations>`_. Specify this parameter if
            you need to provide specific configurations to the filesystem. By default,
            the filesystem is automatically selected based on the scheme of the paths.
            For example, if the path begins with ``s3://``, the `S3FileSystem` is used.
        parallelism: This argument is deprecated. Use ``override_num_blocks`` argument.
        ray_remote_args: kwargs passed to :meth:`~ray.remote` in the read tasks.
        arrow_open_stream_args: kwargs passed to
            `pyarrow.fs.FileSystem.open_input_file <https://arrow.apache.org/docs/\
                python/generated/pyarrow.fs.FileSystem.html\
                    #pyarrow.fs.FileSystem.open_input_stream>`_.
            when opening input files to read.
        meta_provider: A :ref:`file metadata provider <metadata_provider>`. Custom
            metadata providers may be able to resolve file metadata more quickly and/or
            accurately. In most cases, you do not need to set this. If ``None``, this
            function uses a system-chosen implementation.
        partition_filter: A
            :class:`~ray.data.datasource.partitioning.PathPartitionFilter`.
            Use with a custom callback to read only selected partitions of a
            dataset.
            By default, this filters out any file paths whose file extension does not
            match "*.json" or "*.jsonl".
        partitioning: A :class:`~ray.data.datasource.partitioning.Partitioning` object
            that describes how paths are organized. By default, this function parses
            `Hive-style partitions <https://athena.guide/articles/\
                hive-style-partitioning/>`_.
        include_paths: If ``True``, include the path to each file. File paths are
            stored in the ``'path'`` column.
        ignore_missing_paths: If True, ignores any file paths in ``paths`` that are not
            found. Defaults to False.
        shuffle: If setting to "files", randomly shuffle input files order before read.
            Defaults to not shuffle with ``None``.
        arrow_json_args: JSON read options to pass to `pyarrow.json.read_json <https://\
            arrow.apache.org/docs/python/generated/pyarrow.json.read_json.html#pyarrow.\
            json.read_json>`_.
        file_extensions: A list of file extensions to filter files by.
        concurrency: The maximum number of Ray tasks to run concurrently. Set this
            to control number of tasks to run concurrently. This doesn't change the
            total number of tasks run or the total number of output blocks. By default,
            concurrency is dynamically decided based on the available resources.
        override_num_blocks: Override the number of output blocks from all read tasks.
            By default, the number of output blocks is dynamically decided based on
            input data size and available resources. You shouldn't manually set this
            value in most cases.

    Returns:
        :class:`~ray.data.Dataset` producing records read from the specified paths.
    """  # noqa: E501
    if meta_provider is None:
        meta_provider = get_generic_metadata_provider(JSONDatasource._FILE_EXTENSIONS)

    datasource = JSONDatasource(
        paths,
        arrow_json_args=arrow_json_args,
        filesystem=filesystem,
        open_stream_args=arrow_open_stream_args,
        meta_provider=meta_provider,
        partition_filter=partition_filter,
        partitioning=partitioning,
        ignore_missing_paths=ignore_missing_paths,
        shuffle=shuffle,
        include_paths=include_paths,
        file_extensions=file_extensions,
    )
    return read_datasource(
        datasource,
        parallelism=parallelism,
        ray_remote_args=ray_remote_args,
        concurrency=concurrency,
        override_num_blocks=override_num_blocks,
    )


@PublicAPI
def read_csv(
    paths: Union[str, List[str]],
    *,
    filesystem: Optional["pyarrow.fs.FileSystem"] = None,
    parallelism: int = -1,
    ray_remote_args: Dict[str, Any] = None,
    arrow_open_stream_args: Optional[Dict[str, Any]] = None,
    meta_provider: Optional[BaseFileMetadataProvider] = None,
    partition_filter: Optional[PathPartitionFilter] = None,
    partitioning: Partitioning = Partitioning("hive"),
    include_paths: bool = False,
    ignore_missing_paths: bool = False,
    shuffle: Union[Literal["files"], None] = None,
    file_extensions: Optional[List[str]] = None,
    concurrency: Optional[int] = None,
    override_num_blocks: Optional[int] = None,
    **arrow_csv_args,
) -> Dataset:
    """Creates a :class:`~ray.data.Dataset` from CSV files.

    Examples:
        Read a file in remote storage.

        >>> import ray
        >>> ds = ray.data.read_csv("s3://anonymous@ray-example-data/iris.csv")
        >>> ds.schema()
        Column             Type
        ------             ----
        sepal length (cm)  double
        sepal width (cm)   double
        petal length (cm)  double
        petal width (cm)   double
        target             int64

        Read multiple local files.

        >>> ray.data.read_csv( # doctest: +SKIP
        ...    ["local:///path/to/file1", "local:///path/to/file2"])

        Read a directory from remote storage.

        >>> ds = ray.data.read_csv("s3://anonymous@ray-example-data/iris-csv/")

        Read files that use a different delimiter. For more uses of ParseOptions see
        https://arrow.apache.org/docs/python/generated/pyarrow.csv.ParseOptions.html  # noqa: #501

        >>> from pyarrow import csv
        >>> parse_options = csv.ParseOptions(delimiter="\\t")
        >>> ds = ray.data.read_csv(
        ...     "s3://anonymous@ray-example-data/iris.tsv",
        ...     parse_options=parse_options)
        >>> ds.schema()
        Column        Type
        ------        ----
        sepal.length  double
        sepal.width   double
        petal.length  double
        petal.width   double
        variety       string

        Convert a date column with a custom format from a CSV file. For more uses of ConvertOptions see https://arrow.apache.org/docs/python/generated/pyarrow.csv.ConvertOptions.html  # noqa: #501

        >>> from pyarrow import csv
        >>> convert_options = csv.ConvertOptions(
        ...     timestamp_parsers=["%m/%d/%Y"])
        >>> ds = ray.data.read_csv(
        ...     "s3://anonymous@ray-example-data/dow_jones.csv",
        ...     convert_options=convert_options)

        By default, :meth:`~ray.data.read_csv` parses
        `Hive-style partitions <https://athena.guide/\
        articles/hive-style-partitioning/>`_
        from file paths. If your data adheres to a different partitioning scheme, set
        the ``partitioning`` parameter.

        >>> ds = ray.data.read_csv("s3://anonymous@ray-example-data/year=2022/month=09/sales.csv")
        >>> ds.take(1)
        [{'order_number': 10107, 'quantity': 30, 'year': '2022', 'month': '09'}]

        By default, :meth:`~ray.data.read_csv` reads all files from file paths. If you want to filter
        files by file extensions, set the ``file_extensions`` parameter.

        Read only ``*.csv`` files from a directory.

        >>> ray.data.read_csv("s3://anonymous@ray-example-data/different-extensions/",
        ...     file_extensions=["csv"])
        Dataset(num_rows=?, schema={a: int64, b: int64})

    Args:
        paths: A single file or directory, or a list of file or directory paths.
            A list of paths can contain both files and directories.
        filesystem: The PyArrow filesystem
            implementation to read from. These filesystems are specified in the
            `pyarrow docs <https://arrow.apache.org/docs/python/api/\
            filesystems.html#filesystem-implementations>`_. Specify this parameter if
            you need to provide specific configurations to the filesystem. By default,
            the filesystem is automatically selected based on the scheme of the paths.
            For example, if the path begins with ``s3://``, the `S3FileSystem` is used.
        parallelism: This argument is deprecated. Use ``override_num_blocks`` argument.
        ray_remote_args: kwargs passed to :meth:`~ray.remote` in the read tasks.
        arrow_open_stream_args: kwargs passed to
            `pyarrow.fs.FileSystem.open_input_file <https://arrow.apache.org/docs/\
                python/generated/pyarrow.fs.FileSystem.html\
                    #pyarrow.fs.FileSystem.open_input_stream>`_.
            when opening input files to read.
        meta_provider: A :ref:`file metadata provider <metadata_provider>`. Custom
            metadata providers may be able to resolve file metadata more quickly and/or
            accurately. In most cases, you do not need to set this. If ``None``, this
            function uses a system-chosen implementation.
        partition_filter: A
            :class:`~ray.data.datasource.partitioning.PathPartitionFilter`.
            Use with a custom callback to read only selected partitions of a
            dataset. By default, no files are filtered.
        partitioning: A :class:`~ray.data.datasource.partitioning.Partitioning` object
            that describes how paths are organized. By default, this function parses
            `Hive-style partitions <https://athena.guide/articles/\
                hive-style-partitioning/>`_.
        include_paths: If ``True``, include the path to each file. File paths are
            stored in the ``'path'`` column.
        ignore_missing_paths: If True, ignores any file paths in ``paths`` that are not
            found. Defaults to False.
        shuffle: If setting to "files", randomly shuffle input files order before read.
            Defaults to not shuffle with ``None``.
        arrow_csv_args: CSV read options to pass to
            `pyarrow.csv.open_csv <https://arrow.apache.org/docs/python/generated/\
            pyarrow.csv.open_csv.html#pyarrow.csv.open_csv>`_
            when opening CSV files.
        file_extensions: A list of file extensions to filter files by.
        concurrency: The maximum number of Ray tasks to run concurrently. Set this
            to control number of tasks to run concurrently. This doesn't change the
            total number of tasks run or the total number of output blocks. By default,
            concurrency is dynamically decided based on the available resources.
        override_num_blocks: Override the number of output blocks from all read tasks.
            By default, the number of output blocks is dynamically decided based on
            input data size and available resources. You shouldn't manually set this
            value in most cases.

    Returns:
        :class:`~ray.data.Dataset` producing records read from the specified paths.
    """
    if meta_provider is None:
        meta_provider = get_generic_metadata_provider(CSVDatasource._FILE_EXTENSIONS)

    datasource = CSVDatasource(
        paths,
        arrow_csv_args=arrow_csv_args,
        filesystem=filesystem,
        open_stream_args=arrow_open_stream_args,
        meta_provider=meta_provider,
        partition_filter=partition_filter,
        partitioning=partitioning,
        ignore_missing_paths=ignore_missing_paths,
        shuffle=shuffle,
        include_paths=include_paths,
        file_extensions=file_extensions,
    )
    return read_datasource(
        datasource,
        parallelism=parallelism,
        ray_remote_args=ray_remote_args,
        concurrency=concurrency,
        override_num_blocks=override_num_blocks,
    )


@PublicAPI
def read_text(
    paths: Union[str, List[str]],
    *,
    encoding: str = "utf-8",
    drop_empty_lines: bool = True,
    filesystem: Optional["pyarrow.fs.FileSystem"] = None,
    parallelism: int = -1,
    ray_remote_args: Optional[Dict[str, Any]] = None,
    arrow_open_stream_args: Optional[Dict[str, Any]] = None,
    meta_provider: Optional[BaseFileMetadataProvider] = None,
    partition_filter: Optional[PathPartitionFilter] = None,
    partitioning: Partitioning = None,
    include_paths: bool = False,
    ignore_missing_paths: bool = False,
    shuffle: Union[Literal["files"], None] = None,
    file_extensions: Optional[List[str]] = None,
    concurrency: Optional[int] = None,
    override_num_blocks: Optional[int] = None,
) -> Dataset:
    """Create a :class:`~ray.data.Dataset` from lines stored in text files.

    Examples:
        Read a file in remote storage.

        >>> import ray
        >>> ds = ray.data.read_text("s3://anonymous@ray-example-data/this.txt")
        >>> ds.schema()
        Column  Type
        ------  ----
        text    string

        Read multiple local files.

        >>> ray.data.read_text( # doctest: +SKIP
        ...    ["local:///path/to/file1", "local:///path/to/file2"])

    Args:
        paths: A single file or directory, or a list of file or directory paths.
            A list of paths can contain both files and directories.
        encoding: The encoding of the files (e.g., "utf-8" or "ascii").
        filesystem: The PyArrow filesystem
            implementation to read from. These filesystems are specified in the
            `PyArrow docs <https://arrow.apache.org/docs/python/api/\
            filesystems.html#filesystem-implementations>`_. Specify this parameter if
            you need to provide specific configurations to the filesystem. By default,
            the filesystem is automatically selected based on the scheme of the paths.
            For example, if the path begins with ``s3://``, the `S3FileSystem` is used.
        parallelism: This argument is deprecated. Use ``override_num_blocks`` argument.
        ray_remote_args: kwargs passed to :meth:`~ray.remote` in the read tasks and
            in the subsequent text decoding map task.
        arrow_open_stream_args: kwargs passed to
            `pyarrow.fs.FileSystem.open_input_file <https://arrow.apache.org/docs/\
                python/generated/pyarrow.fs.FileSystem.html\
                    #pyarrow.fs.FileSystem.open_input_stream>`_.
            when opening input files to read.
        meta_provider: A :ref:`file metadata provider <metadata_provider>`. Custom
            metadata providers may be able to resolve file metadata more quickly and/or
            accurately. In most cases, you do not need to set this. If ``None``, this
            function uses a system-chosen implementation.
        partition_filter: A
            :class:`~ray.data.datasource.partitioning.PathPartitionFilter`.
            Use with a custom callback to read only selected partitions of a
            dataset. By default, no files are filtered.
        partitioning: A :class:`~ray.data.datasource.partitioning.Partitioning` object
            that describes how paths are organized. Defaults to ``None``.
        include_paths: If ``True``, include the path to each file. File paths are
            stored in the ``'path'`` column.
        ignore_missing_paths: If True, ignores any file paths in ``paths`` that are not
            found. Defaults to False.
        shuffle: If setting to "files", randomly shuffle input files order before read.
            Defaults to not shuffle with ``None``.
        file_extensions: A list of file extensions to filter files by.
        concurrency: The maximum number of Ray tasks to run concurrently. Set this
            to control number of tasks to run concurrently. This doesn't change the
            total number of tasks run or the total number of output blocks. By default,
            concurrency is dynamically decided based on the available resources.
        override_num_blocks: Override the number of output blocks from all read tasks.
            By default, the number of output blocks is dynamically decided based on
            input data size and available resources. You shouldn't manually set this
            value in most cases.

    Returns:
        :class:`~ray.data.Dataset` producing lines of text read from the specified
        paths.
    """
    if meta_provider is None:
        meta_provider = get_generic_metadata_provider(TextDatasource._FILE_EXTENSIONS)

    datasource = TextDatasource(
        paths,
        drop_empty_lines=drop_empty_lines,
        encoding=encoding,
        filesystem=filesystem,
        open_stream_args=arrow_open_stream_args,
        meta_provider=meta_provider,
        partition_filter=partition_filter,
        partitioning=partitioning,
        ignore_missing_paths=ignore_missing_paths,
        shuffle=shuffle,
        include_paths=include_paths,
        file_extensions=file_extensions,
    )
    return read_datasource(
        datasource,
        parallelism=parallelism,
        ray_remote_args=ray_remote_args,
        concurrency=concurrency,
        override_num_blocks=override_num_blocks,
    )


@PublicAPI
def read_avro(
    paths: Union[str, List[str]],
    *,
    filesystem: Optional["pyarrow.fs.FileSystem"] = None,
    parallelism: int = -1,
    ray_remote_args: Optional[Dict[str, Any]] = None,
    arrow_open_stream_args: Optional[Dict[str, Any]] = None,
    meta_provider: Optional[BaseFileMetadataProvider] = None,
    partition_filter: Optional[PathPartitionFilter] = None,
    partitioning: Partitioning = None,
    include_paths: bool = False,
    ignore_missing_paths: bool = False,
    shuffle: Union[Literal["files"], None] = None,
    file_extensions: Optional[List[str]] = None,
    concurrency: Optional[int] = None,
    override_num_blocks: Optional[int] = None,
) -> Dataset:
    """Create a :class:`~ray.data.Dataset` from records stored in Avro files.

    Examples:
        Read an Avro file in remote storage or local storage.

        >>> import ray
        >>> ds = ray.data.read_avro("s3://anonymous@ray-example-data/mnist.avro")
        >>> ds.schema()
        Column    Type
        ------    ----
        features  list<item: int64>
        label     int64
        dataType  string

        >>> ray.data.read_avro( # doctest: +SKIP
        ...    ["local:///path/to/file1", "local:///path/to/file2"])

    Args:
        paths: A single file or directory, or a list of file or directory paths.
            A list of paths can contain both files and directories.
        filesystem: The PyArrow filesystem
            implementation to read from. These filesystems are specified in the
            `PyArrow docs <https://arrow.apache.org/docs/python/api/\
            filesystems.html#filesystem-implementations>`_. Specify this parameter if
            you need to provide specific configurations to the filesystem. By default,
            the filesystem is automatically selected based on the scheme of the paths.
            For example, if the path begins with ``s3://``, the `S3FileSystem` is used.
        parallelism: This argument is deprecated. Use ``override_num_blocks`` argument.
        ray_remote_args: kwargs passed to :meth:`~ray.remote` in the read tasks and
            in the subsequent text decoding map task.
        arrow_open_stream_args: kwargs passed to
            `pyarrow.fs.FileSystem.open_input_file <https://arrow.apache.org/docs/\
                python/generated/pyarrow.fs.FileSystem.html\
                    #pyarrow.fs.FileSystem.open_input_stream>`_.
            when opening input files to read.
        meta_provider: A :ref:`file metadata provider <metadata_provider>`. Custom
            metadata providers may be able to resolve file metadata more quickly and/or
            accurately. In most cases, you do not need to set this. If ``None``, this
            function uses a system-chosen implementation.
        partition_filter: A
            :class:`~ray.data.datasource.partitioning.PathPartitionFilter`.
            Use with a custom callback to read only selected partitions of a
            dataset. By default, no files are filtered.
        partitioning: A :class:`~ray.data.datasource.partitioning.Partitioning` object
            that describes how paths are organized. Defaults to ``None``.
        include_paths: If ``True``, include the path to each file. File paths are
            stored in the ``'path'`` column.
        ignore_missing_paths: If True, ignores any file paths in ``paths`` that are not
            found. Defaults to False.
        shuffle: If setting to "files", randomly shuffle input files order before read.
            Defaults to not shuffle with ``None``.
        file_extensions: A list of file extensions to filter files by.
        concurrency: The maximum number of Ray tasks to run concurrently. Set this
            to control number of tasks to run concurrently. This doesn't change the
            total number of tasks run or the total number of output blocks. By default,
            concurrency is dynamically decided based on the available resources.
        override_num_blocks: Override the number of output blocks from all read tasks.
            By default, the number of output blocks is dynamically decided based on
            input data size and available resources. You shouldn't manually set this
            value in most cases.

    Returns:
        :class:`~ray.data.Dataset` holding records from the Avro files.
    """
    if meta_provider is None:
        meta_provider = get_generic_metadata_provider(AvroDatasource._FILE_EXTENSIONS)

    datasource = AvroDatasource(
        paths,
        filesystem=filesystem,
        open_stream_args=arrow_open_stream_args,
        meta_provider=meta_provider,
        partition_filter=partition_filter,
        partitioning=partitioning,
        ignore_missing_paths=ignore_missing_paths,
        shuffle=shuffle,
        include_paths=include_paths,
        file_extensions=file_extensions,
    )
    return read_datasource(
        datasource,
        parallelism=parallelism,
        ray_remote_args=ray_remote_args,
        concurrency=concurrency,
        override_num_blocks=override_num_blocks,
    )


@PublicAPI
def read_numpy(
    paths: Union[str, List[str]],
    *,
    filesystem: Optional["pyarrow.fs.FileSystem"] = None,
    parallelism: int = -1,
    arrow_open_stream_args: Optional[Dict[str, Any]] = None,
    meta_provider: Optional[BaseFileMetadataProvider] = None,
    partition_filter: Optional[PathPartitionFilter] = None,
    partitioning: Partitioning = None,
    include_paths: bool = False,
    ignore_missing_paths: bool = False,
    shuffle: Union[Literal["files"], None] = None,
    file_extensions: Optional[List[str]] = NumpyDatasource._FILE_EXTENSIONS,
    concurrency: Optional[int] = None,
    override_num_blocks: Optional[int] = None,
    **numpy_load_args,
) -> Dataset:
    """Create an Arrow dataset from numpy files.

    Examples:
        Read a directory of files in remote storage.

        >>> import ray
        >>> ray.data.read_numpy("s3://bucket/path") # doctest: +SKIP

        Read multiple local files.

        >>> ray.data.read_numpy(["/path/to/file1", "/path/to/file2"]) # doctest: +SKIP

        Read multiple directories.

        >>> ray.data.read_numpy( # doctest: +SKIP
        ...     ["s3://bucket/path1", "s3://bucket/path2"])

    Args:
        paths: A single file/directory path or a list of file/directory paths.
            A list of paths can contain both files and directories.
        filesystem: The filesystem implementation to read from.
        parallelism: This argument is deprecated. Use ``override_num_blocks`` argument.
        arrow_open_stream_args: kwargs passed to
            `pyarrow.fs.FileSystem.open_input_stream <https://arrow.apache.org/docs/python/generated/pyarrow.fs.FileSystem.html>`_.
        numpy_load_args: Other options to pass to np.load.
        meta_provider: File metadata provider. Custom metadata providers may
            be able to resolve file metadata more quickly and/or accurately. If
            ``None``, this function uses a system-chosen implementation.
        partition_filter: Path-based partition filter, if any. Can be used
            with a custom callback to read only selected partitions of a dataset.
            By default, this filters out any file paths whose file extension does not
            match "*.npy*".
        partitioning: A :class:`~ray.data.datasource.partitioning.Partitioning` object
            that describes how paths are organized. Defaults to ``None``.
        include_paths: If ``True``, include the path to each file. File paths are
            stored in the ``'path'`` column.
        ignore_missing_paths: If True, ignores any file paths in ``paths`` that are not
            found. Defaults to False.
        shuffle: If setting to "files", randomly shuffle input files order before read.
            Defaults to not shuffle with ``None``.
        file_extensions: A list of file extensions to filter files by.
        concurrency: The maximum number of Ray tasks to run concurrently. Set this
            to control number of tasks to run concurrently. This doesn't change the
            total number of tasks run or the total number of output blocks. By default,
            concurrency is dynamically decided based on the available resources.
        override_num_blocks: Override the number of output blocks from all read tasks.
            By default, the number of output blocks is dynamically decided based on
            input data size and available resources. You shouldn't manually set this
            value in most cases.

    Returns:
        Dataset holding Tensor records read from the specified paths.
    """  # noqa: E501
    if meta_provider is None:
        meta_provider = get_generic_metadata_provider(NumpyDatasource._FILE_EXTENSIONS)

    datasource = NumpyDatasource(
        paths,
        numpy_load_args=numpy_load_args,
        filesystem=filesystem,
        open_stream_args=arrow_open_stream_args,
        meta_provider=meta_provider,
        partition_filter=partition_filter,
        partitioning=partitioning,
        ignore_missing_paths=ignore_missing_paths,
        shuffle=shuffle,
        include_paths=include_paths,
        file_extensions=file_extensions,
    )
    return read_datasource(
        datasource,
        parallelism=parallelism,
        concurrency=concurrency,
        override_num_blocks=override_num_blocks,
    )


@PublicAPI(stability="alpha")
def read_tfrecords(
    paths: Union[str, List[str]],
    *,
    filesystem: Optional["pyarrow.fs.FileSystem"] = None,
    parallelism: int = -1,
    arrow_open_stream_args: Optional[Dict[str, Any]] = None,
    meta_provider: Optional[BaseFileMetadataProvider] = None,
    partition_filter: Optional[PathPartitionFilter] = None,
    include_paths: bool = False,
    ignore_missing_paths: bool = False,
    tf_schema: Optional["schema_pb2.Schema"] = None,
    shuffle: Union[Literal["files"], None] = None,
    file_extensions: Optional[List[str]] = None,
    concurrency: Optional[int] = None,
    override_num_blocks: Optional[int] = None,
    tfx_read_options: Optional[TFXReadOptions] = None,
) -> Dataset:
    """Create a :class:`~ray.data.Dataset` from TFRecord files that contain
    `tf.train.Example <https://www.tensorflow.org/api_docs/python/tf/train/Example>`_
    messages.

    .. info:
        Using tfx-bsl for reading tfrecord files is prefered, When reading large
        datasets in production use cases. To use this implementation you should
        install tfx-bsl with:
            1. `pip install tfx_bsl --no-dependencies`
            2. Pass tfx_read_options to read_tfrecords, for example:
                `ds = read_tfrecords(path, ..., tfx_read_options=TFXReadOptions())`

    .. warning::
        This function exclusively supports ``tf.train.Example`` messages. If a file
        contains a message that isn't of type ``tf.train.Example``, then this function
        fails.

    Examples:
        >>> import ray
        >>> ray.data.read_tfrecords("s3://anonymous@ray-example-data/iris.tfrecords")
        Dataset(
           num_rows=?,
           schema={...}
        )

        We can also read compressed TFRecord files, which use one of the
        `compression types supported by Arrow <https://arrow.apache.org/docs/python/\
            generated/pyarrow.CompressedInputStream.html>`_:

        >>> ray.data.read_tfrecords(
        ...     "s3://anonymous@ray-example-data/iris.tfrecords.gz",
        ...     arrow_open_stream_args={"compression": "gzip"},
        ... )
        Dataset(
           num_rows=?,
           schema={...}
        )

    Args:
        paths: A single file or directory, or a list of file or directory paths.
            A list of paths can contain both files and directories.
        filesystem: The PyArrow filesystem
            implementation to read from. These filesystems are specified in the
            `PyArrow docs <https://arrow.apache.org/docs/python/api/\
            filesystems.html#filesystem-implementations>`_. Specify this parameter if
            you need to provide specific configurations to the filesystem. By default,
            the filesystem is automatically selected based on the scheme of the paths.
            For example, if the path begins with ``s3://``, the `S3FileSystem` is used.
        parallelism: This argument is deprecated. Use ``override_num_blocks`` argument.
        arrow_open_stream_args: kwargs passed to
            `pyarrow.fs.FileSystem.open_input_file <https://arrow.apache.org/docs/\
                python/generated/pyarrow.fs.FileSystem.html\
                    #pyarrow.fs.FileSystem.open_input_stream>`_.
            when opening input files to read. To read a compressed TFRecord file,
            pass the corresponding compression type (e.g., for ``GZIP`` or ``ZLIB``),
            use ``arrow_open_stream_args={'compression': 'gzip'}``).
        meta_provider: A :ref:`file metadata provider <metadata_provider>`. Custom
            metadata providers may be able to resolve file metadata more quickly and/or
            accurately. In most cases, you do not need to set this. If ``None``, this
            function uses a system-chosen implementation.
        partition_filter: A
            :class:`~ray.data.datasource.partitioning.PathPartitionFilter`.
            Use with a custom callback to read only selected partitions of a
            dataset.
        include_paths: If ``True``, include the path to each file. File paths are
            stored in the ``'path'`` column.
        ignore_missing_paths:  If True, ignores any file paths in ``paths`` that are not
            found. Defaults to False.
        tf_schema: Optional TensorFlow Schema which is used to explicitly set the schema
            of the underlying Dataset.
        shuffle: If setting to "files", randomly shuffle input files order before read.
            Defaults to not shuffle with ``None``.
        file_extensions: A list of file extensions to filter files by.
        concurrency: The maximum number of Ray tasks to run concurrently. Set this
            to control number of tasks to run concurrently. This doesn't change the
            total number of tasks run or the total number of output blocks. By default,
            concurrency is dynamically decided based on the available resources.
        override_num_blocks: Override the number of output blocks from all read tasks.
            By default, the number of output blocks is dynamically decided based on
            input data size and available resources. You shouldn't manually set this
            value in most cases.
        tfx_read_options: Specifies read options when reading TFRecord files with TFX.
            When no options are provided, the default version without tfx-bsl will
            be used to read the tfrecords.
    Returns:
        A :class:`~ray.data.Dataset` that contains the example features.

    Raises:
        ValueError: If a file contains a message that isn't a ``tf.train.Example``.
    """
    import platform

    tfx_read = False

    if tfx_read_options and platform.processor() != "arm":
        try:
            import tfx_bsl  # noqa: F401

            tfx_read = True
        except ModuleNotFoundError:
            # override the tfx_read_options given that tfx-bsl is not installed
            tfx_read_options = None
            logger.warning(
                "Please install tfx-bsl package with"
                " `pip install tfx_bsl --no-dependencies`."
                " This can help speed up the reading of large TFRecord files."
            )

    if meta_provider is None:
        meta_provider = get_generic_metadata_provider(
            TFRecordDatasource._FILE_EXTENSIONS
        )

    datasource = TFRecordDatasource(
        paths,
        tf_schema=tf_schema,
        filesystem=filesystem,
        open_stream_args=arrow_open_stream_args,
        meta_provider=meta_provider,
        partition_filter=partition_filter,
        ignore_missing_paths=ignore_missing_paths,
        shuffle=shuffle,
        include_paths=include_paths,
        file_extensions=file_extensions,
        tfx_read_options=tfx_read_options,
    )
    ds = read_datasource(
        datasource,
        parallelism=parallelism,
        concurrency=concurrency,
        override_num_blocks=override_num_blocks,
    )

    if (
        tfx_read_options
        and tfx_read_options.auto_infer_schema
        and tfx_read
        and not tf_schema
    ):
        from ray.data.datasource.tfrecords_datasource import _infer_schema_and_transform

        return _infer_schema_and_transform(ds)

    return ds


@PublicAPI(stability="alpha")
def read_webdataset(
    paths: Union[str, List[str]],
    *,
    filesystem: Optional["pyarrow.fs.FileSystem"] = None,
    parallelism: int = -1,
    arrow_open_stream_args: Optional[Dict[str, Any]] = None,
    meta_provider: Optional[BaseFileMetadataProvider] = None,
    partition_filter: Optional[PathPartitionFilter] = None,
    decoder: Optional[Union[bool, str, callable, list]] = True,
    fileselect: Optional[Union[list, callable]] = None,
    filerename: Optional[Union[list, callable]] = None,
    suffixes: Optional[Union[list, callable]] = None,
    verbose_open: bool = False,
    shuffle: Union[Literal["files"], None] = None,
    include_paths: bool = False,
    file_extensions: Optional[List[str]] = None,
    concurrency: Optional[int] = None,
    override_num_blocks: Optional[int] = None,
) -> Dataset:
    """Create a :class:`~ray.data.Dataset` from
    `WebDataset <https://webdataset.github.io/webdataset/>`_ files.

    Args:
        paths: A single file/directory path or a list of file/directory paths.
            A list of paths can contain both files and directories.
        filesystem: The filesystem implementation to read from.
        parallelism: This argument is deprecated. Use ``override_num_blocks`` argument.
        arrow_open_stream_args: Key-word arguments passed to
            `pyarrow.fs.FileSystem.open_input_stream <https://arrow.apache.org/docs/python/generated/pyarrow.fs.FileSystem.html>`_.
            To read a compressed TFRecord file,
            pass the corresponding compression type (e.g. for ``GZIP`` or ``ZLIB``, use
            ``arrow_open_stream_args={'compression': 'gzip'}``).
        meta_provider: File metadata provider. Custom metadata providers may
            be able to resolve file metadata more quickly and/or accurately. If
            ``None``, this function uses a system-chosen implementation.
        partition_filter: Path-based partition filter, if any. Can be used
            with a custom callback to read only selected partitions of a dataset.
        decoder: A function or list of functions to decode the data.
        fileselect: A callable or list of glob patterns to select files.
        filerename: A function or list of tuples to rename files prior to grouping.
        suffixes: A function or list of suffixes to select for creating samples.
        verbose_open: Whether to print the file names as they are opened.
        shuffle: If setting to "files", randomly shuffle input files order before read.
            Defaults to not shuffle with ``None``.
        include_paths: If ``True``, include the path to each file. File paths are
            stored in the ``'path'`` column.
        file_extensions: A list of file extensions to filter files by.
        concurrency: The maximum number of Ray tasks to run concurrently. Set this
            to control number of tasks to run concurrently. This doesn't change the
            total number of tasks run or the total number of output blocks. By default,
            concurrency is dynamically decided based on the available resources.
        override_num_blocks: Override the number of output blocks from all read tasks.
            By default, the number of output blocks is dynamically decided based on
            input data size and available resources. You shouldn't manually set this
            value in most cases.

    Returns:
        A :class:`~ray.data.Dataset` that contains the example features.

    Raises:
        ValueError: If a file contains a message that isn't a `tf.train.Example`_.

    .. _tf.train.Example: https://www.tensorflow.org/api_docs/python/tf/train/Example
    """  # noqa: E501
    if meta_provider is None:
        meta_provider = get_generic_metadata_provider(
            WebDatasetDatasource._FILE_EXTENSIONS
        )

    datasource = WebDatasetDatasource(
        paths,
        decoder=decoder,
        fileselect=fileselect,
        filerename=filerename,
        suffixes=suffixes,
        verbose_open=verbose_open,
        filesystem=filesystem,
        open_stream_args=arrow_open_stream_args,
        meta_provider=meta_provider,
        partition_filter=partition_filter,
        shuffle=shuffle,
        include_paths=include_paths,
        file_extensions=file_extensions,
    )
    return read_datasource(
        datasource,
        parallelism=parallelism,
        concurrency=concurrency,
        override_num_blocks=override_num_blocks,
    )


@PublicAPI
def read_binary_files(
    paths: Union[str, List[str]],
    *,
    include_paths: bool = False,
    filesystem: Optional["pyarrow.fs.FileSystem"] = None,
    parallelism: int = -1,
    ray_remote_args: Dict[str, Any] = None,
    arrow_open_stream_args: Optional[Dict[str, Any]] = None,
    meta_provider: Optional[BaseFileMetadataProvider] = None,
    partition_filter: Optional[PathPartitionFilter] = None,
    partitioning: Partitioning = None,
    ignore_missing_paths: bool = False,
    shuffle: Union[Literal["files"], None] = None,
    file_extensions: Optional[List[str]] = None,
    concurrency: Optional[int] = None,
    override_num_blocks: Optional[int] = None,
) -> Dataset:
    """Create a :class:`~ray.data.Dataset` from binary files of arbitrary contents.

    Examples:
        Read a file in remote storage.

        >>> import ray
        >>> path = "s3://anonymous@ray-example-data/pdf-sample_0.pdf"
        >>> ds = ray.data.read_binary_files(path)
        >>> ds.schema()
        Column  Type
        ------  ----
        bytes   binary

        Read multiple local files.

        >>> ray.data.read_binary_files( # doctest: +SKIP
        ...     ["local:///path/to/file1", "local:///path/to/file2"])

        Read a file with the filepaths included as a column in the dataset.

        >>> path = "s3://anonymous@ray-example-data/pdf-sample_0.pdf"
        >>> ds = ray.data.read_binary_files(path, include_paths=True)
        >>> ds.take(1)[0]["path"]
        'ray-example-data/pdf-sample_0.pdf'


    Args:
        paths: A single file or directory, or a list of file or directory paths.
            A list of paths can contain both files and directories.
        include_paths: If ``True``, include the path to each file. File paths are
            stored in the ``'path'`` column.
        filesystem: The PyArrow filesystem
            implementation to read from. These filesystems are specified in the
            `PyArrow docs <https://arrow.apache.org/docs/python/api/\
            filesystems.html#filesystem-implementations>`_. Specify this parameter if
            you need to provide specific configurations to the filesystem. By default,
            the filesystem is automatically selected based on the scheme of the paths.
            For example, if the path begins with ``s3://``, the `S3FileSystem` is used.
        ray_remote_args: kwargs passed to :meth:`~ray.remote` in the read tasks.
        parallelism: This argument is deprecated. Use ``override_num_blocks`` argument.
        arrow_open_stream_args: kwargs passed to
            `pyarrow.fs.FileSystem.open_input_file <https://arrow.apache.org/docs/\
                python/generated/pyarrow.fs.FileSystem.html\
                    #pyarrow.fs.FileSystem.open_input_stream>`_.
        meta_provider: A :ref:`file metadata provider <metadata_provider>`. Custom
            metadata providers may be able to resolve file metadata more quickly and/or
            accurately. In most cases, you do not need to set this. If ``None``, this
            function uses a system-chosen implementation.
        partition_filter: A
            :class:`~ray.data.datasource.partitioning.PathPartitionFilter`.
            Use with a custom callback to read only selected partitions of a
            dataset. By default, no files are filtered.
            By default, this does not filter out any files.
        partitioning: A :class:`~ray.data.datasource.partitioning.Partitioning` object
            that describes how paths are organized. Defaults to ``None``.
        ignore_missing_paths: If True, ignores any file paths in ``paths`` that are not
            found. Defaults to False.
        shuffle: If setting to "files", randomly shuffle input files order before read.
            Defaults to not shuffle with ``None``.
        file_extensions: A list of file extensions to filter files by.
        concurrency: The maximum number of Ray tasks to run concurrently. Set this
            to control number of tasks to run concurrently. This doesn't change the
            total number of tasks run or the total number of output blocks. By default,
            concurrency is dynamically decided based on the available resources.
        override_num_blocks: Override the number of output blocks from all read tasks.
            By default, the number of output blocks is dynamically decided based on
            input data size and available resources. You shouldn't manually set this
            value in most cases.

    Returns:
        :class:`~ray.data.Dataset` producing rows read from the specified paths.
    """
    if meta_provider is None:
        meta_provider = get_generic_metadata_provider(BinaryDatasource._FILE_EXTENSIONS)

    datasource = BinaryDatasource(
        paths,
        include_paths=include_paths,
        filesystem=filesystem,
        open_stream_args=arrow_open_stream_args,
        meta_provider=meta_provider,
        partition_filter=partition_filter,
        partitioning=partitioning,
        ignore_missing_paths=ignore_missing_paths,
        shuffle=shuffle,
        file_extensions=file_extensions,
    )
    return read_datasource(
        datasource,
        parallelism=parallelism,
        ray_remote_args=ray_remote_args,
        concurrency=concurrency,
        override_num_blocks=override_num_blocks,
    )


@PublicAPI(stability="alpha")
def read_sql(
    sql: str,
    connection_factory: Callable[[], Connection],
    *,
    parallelism: int = -1,
    ray_remote_args: Optional[Dict[str, Any]] = None,
    concurrency: Optional[int] = None,
    override_num_blocks: Optional[int] = None,
) -> Dataset:
    """Read from a database that provides a
    `Python DB API2-compliant <https://peps.python.org/pep-0249/>`_ connector.

    .. note::

        By default, ``read_sql`` launches multiple read tasks, and each task executes a
        ``LIMIT`` and ``OFFSET`` to fetch a subset of the rows. However, for many
        databases, ``OFFSET`` is slow.

        As a workaround, set ``override_num_blocks=1`` to directly fetch all rows in a
        single task. Note that this approach requires all result rows to fit in the
        memory of single task. If the rows don't fit, your program may raise an out of
        memory error.

    Examples:

        For examples of reading from larger databases like MySQL and PostgreSQL, see
        :ref:`Reading from SQL Databases <reading_sql>`.

        .. testcode::

            import sqlite3

            import ray

            # Create a simple database
            connection = sqlite3.connect("example.db")
            connection.execute("CREATE TABLE movie(title, year, score)")
            connection.execute(
                \"\"\"
                INSERT INTO movie VALUES
                    ('Monty Python and the Holy Grail', 1975, 8.2),
                    ("Monty Python Live at the Hollywood Bowl", 1982, 7.9),
                    ("Monty Python's Life of Brian", 1979, 8.0),
                    ("Rocky II", 1979, 7.3)
                \"\"\"
            )
            connection.commit()
            connection.close()

            def create_connection():
                return sqlite3.connect("example.db")

            # Get all movies
            ds = ray.data.read_sql("SELECT * FROM movie", create_connection)
            # Get movies after the year 1980
            ds = ray.data.read_sql(
                "SELECT title, score FROM movie WHERE year >= 1980", create_connection
            )
            # Get the number of movies per year
            ds = ray.data.read_sql(
                "SELECT year, COUNT(*) FROM movie GROUP BY year", create_connection
            )

        .. testcode::
            :hide:

            import os
            os.remove("example.db")

    Args:
        sql: The SQL query to execute.
        connection_factory: A function that takes no arguments and returns a
            Python DB API2
            `Connection object <https://peps.python.org/pep-0249/#connection-objects>`_.
        parallelism: This argument is deprecated. Use ``override_num_blocks`` argument.
        ray_remote_args: kwargs passed to :meth:`~ray.remote` in the read tasks.
        concurrency: The maximum number of Ray tasks to run concurrently. Set this
            to control number of tasks to run concurrently. This doesn't change the
            total number of tasks run or the total number of output blocks. By default,
            concurrency is dynamically decided based on the available resources.
        override_num_blocks: Override the number of output blocks from all read tasks.
            By default, the number of output blocks is dynamically decided based on
            input data size and available resources. You shouldn't manually set this
            value in most cases.

    Returns:
        A :class:`Dataset` containing the queried data.
    """
    datasource = SQLDatasource(sql=sql, connection_factory=connection_factory)
    return read_datasource(
        datasource,
        parallelism=parallelism,
        ray_remote_args=ray_remote_args,
        concurrency=concurrency,
        override_num_blocks=override_num_blocks,
    )


@PublicAPI(stability="alpha")
def read_databricks_tables(
    *,
    warehouse_id: str,
    table: Optional[str] = None,
    query: Optional[str] = None,
    catalog: Optional[str] = None,
    schema: Optional[str] = None,
    parallelism: int = -1,
    ray_remote_args: Optional[Dict[str, Any]] = None,
    concurrency: Optional[int] = None,
    override_num_blocks: Optional[int] = None,
) -> Dataset:
    """Read a Databricks unity catalog table or Databricks SQL execution result.

    Before calling this API, set the ``DATABRICKS_TOKEN`` environment
    variable to your Databricks warehouse access token.

    .. code-block:: console

        export DATABRICKS_TOKEN=...

    If you're not running your program on the Databricks runtime, also set the
    ``DATABRICKS_HOST`` environment variable.

    .. code-block:: console

        export DATABRICKS_HOST=adb-<workspace-id>.<random-number>.azuredatabricks.net

    .. note::

        This function is built on the
        `Databricks statement execution API <https://docs.databricks.com/api/workspace/statementexecution>`_.

    Examples:

        .. testcode::
            :skipif: True

            import ray

            ds = ray.data.read_databricks_tables(
                warehouse_id='...',
                catalog='catalog_1',
                schema='db_1',
                query='select id from table_1 limit 750000',
            )

    Args:
        warehouse_id: The ID of the Databricks warehouse. The query statement is
            executed on this warehouse.
        table: The name of UC table you want to read. If this argument is set,
            you can't set ``query`` argument, and the reader generates query
            of ``select * from {table_name}`` under the hood.
        query: The query you want to execute. If this argument is set,
            you can't set ``table_name`` argument.
        catalog: (Optional) The default catalog name used by the query.
        schema: (Optional) The default schema used by the query.
        parallelism: This argument is deprecated. Use ``override_num_blocks`` argument.
        ray_remote_args: kwargs passed to :meth:`~ray.remote` in the read tasks.
        concurrency: The maximum number of Ray tasks to run concurrently. Set this
            to control number of tasks to run concurrently. This doesn't change the
            total number of tasks run or the total number of output blocks. By default,
            concurrency is dynamically decided based on the available resources.
        override_num_blocks: Override the number of output blocks from all read tasks.
            By default, the number of output blocks is dynamically decided based on
            input data size and available resources. You shouldn't manually set this
            value in most cases.

    Returns:
        A :class:`Dataset` containing the queried data.
    """  # noqa: E501
    from ray.data.datasource.databricks_uc_datasource import DatabricksUCDatasource
    from ray.util.spark.utils import get_spark_session, is_in_databricks_runtime

    def get_dbutils():
        no_dbutils_error = RuntimeError("No dbutils module found.")
        try:
            import IPython

            ip_shell = IPython.get_ipython()
            if ip_shell is None:
                raise no_dbutils_error
            return ip_shell.ns_table["user_global"]["dbutils"]
        except ImportError:
            raise no_dbutils_error
        except KeyError:
            raise no_dbutils_error

    token = os.environ.get("DATABRICKS_TOKEN")

    if not token:
        raise ValueError(
            "Please set environment variable 'DATABRICKS_TOKEN' to "
            "databricks workspace access token."
        )

    host = os.environ.get("DATABRICKS_HOST")
    if not host:
        if is_in_databricks_runtime():
            ctx = (
                get_dbutils().notebook.entry_point.getDbutils().notebook().getContext()
            )
            host = ctx.tags().get("browserHostName").get()
        else:
            raise ValueError(
                "You are not in databricks runtime, please set environment variable "
                "'DATABRICKS_HOST' to databricks workspace URL"
                '(e.g. "adb-<workspace-id>.<random-number>.azuredatabricks.net").'
            )

    if not catalog:
        catalog = get_spark_session().sql("SELECT CURRENT_CATALOG()").collect()[0][0]

    if not schema:
        schema = get_spark_session().sql("SELECT CURRENT_DATABASE()").collect()[0][0]

    if query is not None and table is not None:
        raise ValueError("Only one of 'query' and 'table' arguments can be set.")

    if table:
        query = f"select * from {table}"

    if query is None:
        raise ValueError("One of 'query' and 'table' arguments should be set.")

    datasource = DatabricksUCDatasource(
        host=host,
        token=token,
        warehouse_id=warehouse_id,
        catalog=catalog,
        schema=schema,
        query=query,
    )
    return read_datasource(
        datasource=datasource,
        parallelism=parallelism,
        ray_remote_args=ray_remote_args,
        concurrency=concurrency,
        override_num_blocks=override_num_blocks,
    )


@PublicAPI
def from_dask(df: "dask.dataframe.DataFrame") -> MaterializedDataset:
    """Create a :class:`~ray.data.Dataset` from a
    `Dask DataFrame <https://docs.dask.org/en/stable/generated/dask.dataframe.DataFrame.html#dask.dataframe.DataFrame>`_.

    Args:
        df: A `Dask DataFrame`_.

    Returns:
        A :class:`~ray.data.MaterializedDataset` holding rows read from the DataFrame.
    """  # noqa: E501
    import dask

    from ray.util.dask import ray_dask_get

    partitions = df.to_delayed()
    persisted_partitions = dask.persist(*partitions, scheduler=ray_dask_get)

    import pandas

    def to_ref(df):
        if isinstance(df, pandas.DataFrame):
            return ray.put(df)
        elif isinstance(df, ray.ObjectRef):
            return df
        else:
            raise ValueError(
                "Expected a Ray object ref or a Pandas DataFrame, " f"got {type(df)}"
            )

    ds = from_pandas_refs(
        [to_ref(next(iter(part.dask.values()))) for part in persisted_partitions],
    )
    return ds


@PublicAPI
def from_mars(df: "mars.dataframe.DataFrame") -> MaterializedDataset:
    """Create a :class:`~ray.data.Dataset` from a
    `Mars DataFrame <https://mars-project.readthedocs.io/en/latest/reference/dataframe/index.html>`_.

    Args:
        df: A `Mars DataFrame`_, which must be executed by Mars-on-Ray.

    Returns:
        A :class:`~ray.data.MaterializedDataset` holding rows read from the DataFrame.
    """  # noqa: E501
    import mars.dataframe as md

    ds: Dataset = md.to_ray_dataset(df)
    return ds


@PublicAPI
def from_modin(df: "modin.pandas.dataframe.DataFrame") -> MaterializedDataset:
    """Create a :class:`~ray.data.Dataset` from a
    `Modin DataFrame <https://modin.readthedocs.io/en/stable/flow/modin/pandas/dataframe.html>`_.

    Args:
        df: A `Modin DataFrame`_, which must be using the Ray backend.

    Returns:
        A :class:`~ray.data.MaterializedDataset` rows read from the DataFrame.
    """  # noqa: E501
    from modin.distributed.dataframe.pandas.partitions import unwrap_partitions

    parts = unwrap_partitions(df, axis=0)
    ds = from_pandas_refs(parts)
    return ds


@PublicAPI
def from_pandas(
    dfs: Union["pandas.DataFrame", List["pandas.DataFrame"]],
    override_num_blocks: Optional[int] = None,
) -> MaterializedDataset:
    """Create a :class:`~ray.data.Dataset` from a list of pandas dataframes.

    Examples:
        >>> import pandas as pd
        >>> import ray
        >>> df = pd.DataFrame({"a": [1, 2, 3], "b": [4, 5, 6]})
        >>> ray.data.from_pandas(df)
        MaterializedDataset(num_blocks=1, num_rows=3, schema={a: int64, b: int64})

       Create a Ray Dataset from a list of Pandas DataFrames.

        >>> ray.data.from_pandas([df, df])
        MaterializedDataset(num_blocks=1, num_rows=6, schema={a: int64, b: int64})

    Args:
        dfs: A pandas dataframe or a list of pandas dataframes.
        override_num_blocks: Override the number of output blocks from all read tasks.
            By default, the number of output blocks is dynamically decided based on
            input data size and available resources. You shouldn't manually set this
            value in most cases.

    Returns:
        :class:`~ray.data.Dataset` holding data read from the dataframes.
    """
    import pandas as pd

    if isinstance(dfs, pd.DataFrame):
        dfs = [dfs]

    context = DataContext.get_current()
    num_blocks = override_num_blocks
    if num_blocks is None:
        total_size = sum(_estimate_dataframe_size(df) for df in dfs)
        num_blocks = max(math.ceil(total_size / context.target_max_block_size), 1)

    if len(dfs) > 1:
        # I assume most users pass a single DataFrame as input. For simplicity, I'm
        # concatenating DataFrames, even though it's not efficient.
        ary = pd.concat(dfs, axis=0)
    else:
        ary = dfs[0]
    dfs = np.array_split(ary, num_blocks)

    from ray.air.util.data_batch_conversion import (
        _cast_ndarray_columns_to_tensor_extension,
    )

    if context.enable_tensor_extension_casting:
        dfs = [_cast_ndarray_columns_to_tensor_extension(df.copy()) for df in dfs]

    return from_pandas_refs([ray.put(df) for df in dfs])


@DeveloperAPI
def from_pandas_refs(
    dfs: Union[ObjectRef["pandas.DataFrame"], List[ObjectRef["pandas.DataFrame"]]],
) -> MaterializedDataset:
    """Create a :class:`~ray.data.Dataset` from a list of Ray object references to
    pandas dataframes.

    Examples:
        >>> import pandas as pd
        >>> import ray
        >>> df_ref = ray.put(pd.DataFrame({"a": [1, 2, 3], "b": [4, 5, 6]}))
        >>> ray.data.from_pandas_refs(df_ref)
        MaterializedDataset(num_blocks=1, num_rows=3, schema={a: int64, b: int64})

        Create a Ray Dataset from a list of Pandas Dataframes references.

        >>> ray.data.from_pandas_refs([df_ref, df_ref])
        MaterializedDataset(num_blocks=2, num_rows=6, schema={a: int64, b: int64})

    Args:
        dfs: A Ray object reference to a pandas dataframe, or a list of
             Ray object references to pandas dataframes.

    Returns:
        :class:`~ray.data.Dataset` holding data read from the dataframes.
    """
    if isinstance(dfs, ray.ObjectRef):
        dfs = [dfs]
    elif isinstance(dfs, list):
        for df in dfs:
            if not isinstance(df, ray.ObjectRef):
                raise ValueError(
                    "Expected list of Ray object refs, "
                    f"got list containing {type(df)}"
                )
    else:
        raise ValueError(
            "Expected Ray object ref or list of Ray object refs, " f"got {type(df)}"
        )

    context = DataContext.get_current()
    if context.enable_pandas_block:
        get_metadata = cached_remote_fn(get_table_block_metadata)
        metadata = ray.get([get_metadata.remote(df) for df in dfs])
        logical_plan = LogicalPlan(FromPandas(dfs, metadata))
        return MaterializedDataset(
            ExecutionPlan(DatasetStats(metadata={"FromPandas": metadata}, parent=None)),
            logical_plan,
        )

    df_to_block = cached_remote_fn(pandas_df_to_arrow_block, num_returns=2)

    res = [df_to_block.remote(df) for df in dfs]
    blocks, metadata = map(list, zip(*res))
    metadata = ray.get(metadata)
    logical_plan = LogicalPlan(FromPandas(blocks, metadata))
    return MaterializedDataset(
        ExecutionPlan(DatasetStats(metadata={"FromPandas": metadata}, parent=None)),
        logical_plan,
    )


@PublicAPI
def from_numpy(ndarrays: Union[np.ndarray, List[np.ndarray]]) -> MaterializedDataset:
    """Creates a :class:`~ray.data.Dataset` from a list of NumPy ndarrays.

    Examples:
        >>> import numpy as np
        >>> import ray
        >>> arr = np.array([1])
        >>> ray.data.from_numpy(arr)
        MaterializedDataset(num_blocks=1, num_rows=1, schema={data: int64})

        Create a Ray Dataset from a list of NumPy arrays.

        >>> ray.data.from_numpy([arr, arr])
        MaterializedDataset(num_blocks=2, num_rows=2, schema={data: int64})

    Args:
        ndarrays: A NumPy ndarray or a list of NumPy ndarrays.

    Returns:
        :class:`~ray.data.Dataset` holding data from the given ndarrays.
    """
    if isinstance(ndarrays, np.ndarray):
        ndarrays = [ndarrays]

    return from_numpy_refs([ray.put(ndarray) for ndarray in ndarrays])


@DeveloperAPI
def from_numpy_refs(
    ndarrays: Union[ObjectRef[np.ndarray], List[ObjectRef[np.ndarray]]],
) -> MaterializedDataset:
    """Creates a :class:`~ray.data.Dataset` from a list of Ray object references to
    NumPy ndarrays.

    Examples:
        >>> import numpy as np
        >>> import ray
        >>> arr_ref = ray.put(np.array([1]))
        >>> ray.data.from_numpy_refs(arr_ref)
        MaterializedDataset(num_blocks=1, num_rows=1, schema={data: int64})

        Create a Ray Dataset from a list of NumPy array references.

        >>> ray.data.from_numpy_refs([arr_ref, arr_ref])
        MaterializedDataset(num_blocks=2, num_rows=2, schema={data: int64})

    Args:
        ndarrays: A Ray object reference to a NumPy ndarray or a list of Ray object
            references to NumPy ndarrays.

    Returns:
        :class:`~ray.data.Dataset` holding data from the given ndarrays.
    """
    if isinstance(ndarrays, ray.ObjectRef):
        ndarrays = [ndarrays]
    elif isinstance(ndarrays, list):
        for ndarray in ndarrays:
            if not isinstance(ndarray, ray.ObjectRef):
                raise ValueError(
                    "Expected list of Ray object refs, "
                    f"got list containing {type(ndarray)}"
                )
    else:
        raise ValueError(
            f"Expected Ray object ref or list of Ray object refs, got {type(ndarray)}"
        )

    ctx = DataContext.get_current()
    ndarray_to_block_remote = cached_remote_fn(ndarray_to_block, num_returns=2)

    res = [ndarray_to_block_remote.remote(ndarray, ctx) for ndarray in ndarrays]
    blocks, metadata = map(list, zip(*res))
    metadata = ray.get(metadata)

    logical_plan = LogicalPlan(FromNumpy(blocks, metadata))

    return MaterializedDataset(
        ExecutionPlan(DatasetStats(metadata={"FromNumpy": metadata}, parent=None)),
        logical_plan,
    )


@PublicAPI
def from_arrow(
    tables: Union["pyarrow.Table", bytes, List[Union["pyarrow.Table", bytes]]],
) -> MaterializedDataset:
    """Create a :class:`~ray.data.Dataset` from a list of PyArrow tables.

    Examples:
        >>> import pyarrow as pa
        >>> import ray
        >>> table = pa.table({"x": [1]})
        >>> ray.data.from_arrow(table)
        MaterializedDataset(num_blocks=1, num_rows=1, schema={x: int64})

        Create a Ray Dataset from a list of PyArrow tables.

        >>> ray.data.from_arrow([table, table])
        MaterializedDataset(num_blocks=2, num_rows=2, schema={x: int64})


    Args:
        tables: A PyArrow table, or a list of PyArrow tables,
                or its streaming format in bytes.

    Returns:
        :class:`~ray.data.Dataset` holding data from the PyArrow tables.
    """
    import pyarrow as pa

    if isinstance(tables, (pa.Table, bytes)):
        tables = [tables]
    return from_arrow_refs([ray.put(t) for t in tables])


@DeveloperAPI
def from_arrow_refs(
    tables: Union[
        ObjectRef[Union["pyarrow.Table", bytes]],
        List[ObjectRef[Union["pyarrow.Table", bytes]]],
    ],
) -> MaterializedDataset:
    """Create a :class:`~ray.data.Dataset` from a list of Ray object references to
    PyArrow tables.

    Examples:
        >>> import pyarrow as pa
        >>> import ray
        >>> table_ref = ray.put(pa.table({"x": [1]}))
        >>> ray.data.from_arrow_refs(table_ref)
        MaterializedDataset(num_blocks=1, num_rows=1, schema={x: int64})

        Create a Ray Dataset from a list of PyArrow table references

        >>> ray.data.from_arrow_refs([table_ref, table_ref])
        MaterializedDataset(num_blocks=2, num_rows=2, schema={x: int64})


    Args:
        tables: A Ray object reference to Arrow table, or list of Ray object
                references to Arrow tables, or its streaming format in bytes.

    Returns:
         :class:`~ray.data.Dataset` holding data read from the tables.
    """
    if isinstance(tables, ray.ObjectRef):
        tables = [tables]

    get_metadata = cached_remote_fn(get_table_block_metadata)
    metadata = ray.get([get_metadata.remote(t) for t in tables])
    logical_plan = LogicalPlan(FromArrow(tables, metadata))

    return MaterializedDataset(
        ExecutionPlan(DatasetStats(metadata={"FromArrow": metadata}, parent=None)),
        logical_plan,
    )


@PublicAPI(stability="alpha")
def read_delta_sharing_tables(
    url: str,
    *,
    limit: Optional[int] = None,
    version: Optional[int] = None,
    timestamp: Optional[str] = None,
    jsonPredicateHints: Optional[str] = None,
    ray_remote_args: Optional[Dict[str, Any]] = None,
    concurrency: Optional[int] = None,
    override_num_blocks: Optional[int] = None,
) -> Dataset:
    """
    Read data from a Delta Sharing table.
    Delta Sharing projct https://github.com/delta-io/delta-sharing/tree/main

    This function reads data from a Delta Sharing table specified by the URL.
    It supports various options such as limiting the number of rows, specifying
    a version or timestamp, and configuring concurrency.

    Before calling this function, ensure that the URL is correctly formatted
    to point to the Delta Sharing table you want to access. Make sure you have
    a valid delta_share profile in the working directory.

    Examples:

        .. testcode::
            :skipif: True

            import ray

            ds = ray.data.read_delta_sharing_tables(
                url=f"your-profile.json#your-share-name.your-schema-name.your-table-name",
                limit=100000,
                version=1,
            )

    Args:
        url: A URL under the format
            "<profile-file-path>#<share-name>.<schema-name>.<table-name>".
            Example can be found at
            https://github.com/delta-io/delta-sharing/blob/main/README.md#quick-start
        limit: A non-negative integer. Load only the ``limit`` rows if the
            parameter is specified. Use this optional parameter to explore the
            shared table without loading the entire table into memory.
        version: A non-negative integer. Load the snapshot of the table at
            the specified version.
        timestamp: A timestamp to specify the version of the table to read.
        jsonPredicateHints: Predicate hints to be applied to the table. For more details
            , see:
            https://github.com/delta-io/delta-sharing/blob/main/PROTOCOL.md#json-predicates-for-filtering.
        ray_remote_args: kwargs passed to :meth:`~ray.remote` in the read tasks.
        concurrency: The maximum number of Ray tasks to run concurrently. Set this
            to control the number of tasks to run concurrently. This doesn't change the
            total number of tasks run or the total number of output blocks. By default,
            concurrency is dynamically decided based on the available resources.
        override_num_blocks: Override the number of output blocks from all read tasks.
            By default, the number of output blocks is dynamically decided based on
            input data size and available resources. You shouldn't manually set this
            value in most cases.

    Returns:
        A :class:`Dataset` containing the queried data.

    Raises:
        ValueError: If the URL is not properly formatted or if there is an issue
            with the Delta Sharing table connection.
    """

    datasource = DeltaSharingDatasource(
        url=url,
        jsonPredicateHints=jsonPredicateHints,
        limit=limit,
        version=version,
        timestamp=timestamp,
    )
    # DeltaSharing limit is at the add_files level, it will not return
    # exactly the limit number of rows but it will return less files and rows.
    return ray.data.read_datasource(
        datasource=datasource,
        ray_remote_args=ray_remote_args,
        concurrency=concurrency,
        override_num_blocks=override_num_blocks,
    )


@PublicAPI
def from_spark(
    df: "pyspark.sql.DataFrame",
    *,
    parallelism: Optional[int] = None,
    override_num_blocks: Optional[int] = None,
) -> MaterializedDataset:
    """Create a :class:`~ray.data.Dataset` from a
    `Spark DataFrame <https://spark.apache.org/docs/3.1.1/api/python/reference/api/pyspark.sql.DataFrame.html>`_.

    Args:
        df: A `Spark DataFrame`_, which must be created by RayDP (Spark-on-Ray).
        parallelism: This argument is deprecated. Use ``override_num_blocks`` argument.
        override_num_blocks: Override the number of output blocks from all read tasks.
            By default, the number of output blocks is dynamically decided based on
            input data size and available resources. You shouldn't manually set this
            value in most cases.

    Returns:
        A :class:`~ray.data.MaterializedDataset` holding rows read from the DataFrame.
    """  # noqa: E501
    import raydp

    parallelism = _get_num_output_blocks(parallelism, override_num_blocks)
    return raydp.spark.spark_dataframe_to_ray_dataset(df, parallelism)


@PublicAPI
def from_huggingface(
    dataset: Union["datasets.Dataset", "datasets.IterableDataset"],
    parallelism: int = -1,
    concurrency: Optional[int] = None,
    override_num_blocks: Optional[int] = None,
) -> Union[MaterializedDataset, Dataset]:
    """Create a :class:`~ray.data.MaterializedDataset` from a
    `Hugging Face Datasets Dataset <https://huggingface.co/docs/datasets/package_reference/main_classes#datasets.Dataset/>`_
    or a :class:`~ray.data.Dataset` from a `Hugging Face Datasets IterableDataset <https://huggingface.co/docs/datasets/package_reference/main_classes#datasets.IterableDataset/>`_.
    For an `IterableDataset`, we use a streaming implementation to read data.

    If the dataset is a public Hugging Face Dataset that is hosted on the Hugging Face Hub and
    no transformations have been applied, then the `hosted parquet files <https://huggingface.co/docs/datasets-server/parquet#list-parquet-files>`_
    will be passed to :meth:`~ray.data.read_parquet` to perform a distributed read. All
    other cases will be done with a single node read.

    Example:

        ..
            The following `testoutput` is mocked to avoid illustrating download
            logs like "Downloading and preparing dataset 162.17 MiB".

        .. testcode::

            import ray
            import datasets

            hf_dataset = datasets.load_dataset("tweet_eval", "emotion")
            ray_ds = ray.data.from_huggingface(hf_dataset["train"])
            print(ray_ds)

            hf_dataset_stream = datasets.load_dataset("tweet_eval", "emotion", streaming=True)
            ray_ds_stream = ray.data.from_huggingface(hf_dataset_stream["train"])
            print(ray_ds_stream)

        .. testoutput::
            :options: +MOCK

            MaterializedDataset(
                num_blocks=...,
                num_rows=3257,
                schema={text: string, label: int64}
            )
            Dataset(
                num_rows=3257,
                schema={text: string, label: int64}
            )

    Args:
        dataset: A `Hugging Face Datasets Dataset`_ or `Hugging Face Datasets IterableDataset`_.
            `DatasetDict <https://huggingface.co/docs/datasets/package_reference/main_classes#datasets.DatasetDict/>`_
            and `IterableDatasetDict <https://huggingface.co/docs/datasets/package_reference/main_classes#datasets.IterableDatasetDict/>`_
            are not supported.
        parallelism: This argument is deprecated. Use ``override_num_blocks`` argument.
        concurrency: The maximum number of Ray tasks to run concurrently. Set this
            to control number of tasks to run concurrently. This doesn't change the
            total number of tasks run or the total number of output blocks. By default,
            concurrency is dynamically decided based on the available resources.
        override_num_blocks: Override the number of output blocks from all read tasks.
            By default, the number of output blocks is dynamically decided based on
            input data size and available resources. You shouldn't manually set this
            value in most cases.

    Returns:
        A :class:`~ray.data.Dataset` holding rows from the `Hugging Face Datasets Dataset`_.
    """  # noqa: E501
    import datasets
    from aiohttp.client_exceptions import ClientResponseError

    from ray.data.datasource.huggingface_datasource import HuggingFaceDatasource

    if isinstance(dataset, (datasets.IterableDataset, datasets.Dataset)):
        try:
            # Attempt to read data via Hugging Face Hub parquet files. If the
            # returned list of files is empty, attempt read via other methods.
            file_urls = HuggingFaceDatasource.list_parquet_urls_from_dataset(dataset)
            if len(file_urls) > 0:
                # If file urls are returned, the parquet files are available via API
                # TODO: Add support for reading from http filesystem in
                # FileBasedDatasource. GH Issue:
                # https://github.com/ray-project/ray/issues/42706
                import fsspec.implementations.http

                http = fsspec.implementations.http.HTTPFileSystem()
                return read_parquet(
                    file_urls,
                    parallelism=parallelism,
                    filesystem=http,
                    concurrency=concurrency,
                    override_num_blocks=override_num_blocks,
                    ray_remote_args={
                        "retry_exceptions": [FileNotFoundError, ClientResponseError]
                    },
                )
        except (FileNotFoundError, ClientResponseError):
            logger.warning(
                "Distrubuted read via Hugging Face Hub parquet files failed, "
                "falling back on single node read."
            )

    if isinstance(dataset, datasets.IterableDataset):
        # For an IterableDataset, we can use a streaming implementation to read data.
        return read_datasource(HuggingFaceDatasource(dataset=dataset))
    if isinstance(dataset, datasets.Dataset):
        # To get the resulting Arrow table from a Hugging Face Dataset after
        # applying transformations (e.g., train_test_split(), shard(), select()),
        # we create a copy of the Arrow table, which applies the indices
        # mapping from the transformations.
        hf_ds_arrow = dataset.with_format("arrow")
        ray_ds = from_arrow(hf_ds_arrow[:])
        return ray_ds
    elif isinstance(dataset, (datasets.DatasetDict, datasets.IterableDatasetDict)):
        available_keys = list(dataset.keys())
        raise DeprecationWarning(
            "You provided a Hugging Face DatasetDict or IterableDatasetDict, "
            "which contains multiple datasets, but `from_huggingface` now "
            "only accepts a single Hugging Face Dataset. To convert just "
            "a single Hugging Face Dataset to a Ray Dataset, specify a split. "
            "For example, `ray.data.from_huggingface(my_dataset_dictionary"
            f"['{available_keys[0]}'])`. "
            f"Available splits are {available_keys}."
        )
    else:
        raise TypeError(
            f"`dataset` must be a `datasets.Dataset`, but got {type(dataset)}"
        )


@PublicAPI
def from_tf(
    dataset: "tf.data.Dataset",
) -> MaterializedDataset:
    """Create a :class:`~ray.data.Dataset` from a
    `TensorFlow Dataset <https://www.tensorflow.org/api_docs/python/tf/data/Dataset/>`_.

    This function is inefficient. Use it to read small datasets or prototype.

    .. warning::
        If your dataset is large, this function may execute slowly or raise an
        out-of-memory error. To avoid issues, read the underyling data with a function
        like :meth:`~ray.data.read_images`.

    .. note::
        This function isn't parallelized. It loads the entire dataset into the local
        node's memory before moving the data to the distributed object store.

    Examples:
        >>> import ray
        >>> import tensorflow_datasets as tfds
        >>> dataset, _ = tfds.load('cifar10', split=["train", "test"])  # doctest: +SKIP
        >>> ds = ray.data.from_tf(dataset)  # doctest: +SKIP
        >>> ds  # doctest: +SKIP
        MaterializedDataset(
            num_blocks=...,
            num_rows=50000,
            schema={
                id: binary,
                image: numpy.ndarray(shape=(32, 32, 3), dtype=uint8),
                label: int64
            }
        )
        >>> ds.take(1)  # doctest: +SKIP
        [{'id': b'train_16399', 'image': array([[[143,  96,  70],
        [141,  96,  72],
        [135,  93,  72],
        ...,
        [ 96,  37,  19],
        [105,  42,  18],
        [104,  38,  20]],
        ...,
        [[195, 161, 126],
        [187, 153, 123],
        [186, 151, 128],
        ...,
        [212, 177, 147],
        [219, 185, 155],
        [221, 187, 157]]], dtype=uint8), 'label': 7}]

    Args:
        dataset: A `TensorFlow Dataset`_.

    Returns:
        A :class:`MaterializedDataset` that contains the samples stored in the `TensorFlow Dataset`_.
    """  # noqa: E501
    # FIXME: `as_numpy_iterator` errors if `dataset` contains ragged tensors.
    return from_items(list(dataset.as_numpy_iterator()))


@PublicAPI
def from_torch(
    dataset: "torch.utils.data.Dataset",
    local_read: bool = False,
) -> Dataset:
    """Create a :class:`~ray.data.Dataset` from a
    `Torch Dataset <https://pytorch.org/docs/stable/data.html#torch.utils.data.Dataset/>`_.

    .. note::
        The input dataset can either be map-style or iterable-style, and can have arbitrarily large amount of data.
        The data will be sequentially streamed with one single read task.

    Examples:
        >>> import ray
        >>> from torchvision import datasets
        >>> dataset = datasets.MNIST("data", download=True)  # doctest: +SKIP
        >>> ds = ray.data.from_torch(dataset)  # doctest: +SKIP
        >>> ds  # doctest: +SKIP
        MaterializedDataset(num_blocks=..., num_rows=60000, schema={item: object})
        >>> ds.take(1)  # doctest: +SKIP
        {"item": (<PIL.Image.Image image mode=L size=28x28 at 0x...>, 5)}

    Args:
        dataset: A `Torch Dataset`_.
        local_read: If ``True``, perform the read as a local read.

    Returns:
        A :class:`~ray.data.Dataset` containing the Torch dataset samples.
    """  # noqa: E501

    # Files may not be accessible from all nodes, run the read task on current node.
    ray_remote_args = {}
    if local_read:
        ray_remote_args = {
            "scheduling_strategy": NodeAffinitySchedulingStrategy(
                ray.get_runtime_context().get_node_id(),
                soft=False,
            ),
            # The user might have initialized Ray to have num_cpus = 0 for the head
            # node. For a local read we expect the read task to be executed on the
            # head node, so we should set num_cpus = 0 for the task to allow it to
            # run regardless of the user's head node configuration.
            "num_cpus": 0,
        }
    return read_datasource(
        TorchDatasource(dataset=dataset),
        ray_remote_args=ray_remote_args,
        # Only non-parallel, streaming read is currently supported
        override_num_blocks=1,
    )


@PublicAPI
def read_lance(
    uri: str,
    *,
    columns: Optional[List[str]] = None,
    filter: Optional[str] = None,
    storage_options: Optional[Dict[str, str]] = None,
    ray_remote_args: Optional[Dict[str, Any]] = None,
    concurrency: Optional[int] = None,
    override_num_blocks: Optional[int] = None,
) -> Dataset:
    """
    Create a :class:`~ray.data.Dataset` from a
    `Lance Dataset <https://lancedb.github.io/lance/api/python/lance.html#lance.LanceDataset>`_.

    Examples:
        >>> import ray
        >>> ds = ray.data.read_lance( # doctest: +SKIP
        ...     uri="./db_name.lance",
        ...     columns=["image", "label"],
        ...     filter="label = 2 AND text IS NOT NULL",
        ... )

    Args:
        uri: The URI of the Lance dataset to read from. Local file paths, S3, and GCS
            are supported.
        columns: The columns to read. By default, all columns are read.
        filter: Read returns only the rows matching the filter. By default, no
            filter is applied.
        storage_options: Extra options that make sense for a particular storage
            connection. This is used to store connection parameters like credentials,
            endpoint, etc. For more information, see `Object Store Configuration <https\
                ://lancedb.github.io/lance/read_and_write.html#object-store-configuration>`_.
        ray_remote_args: kwargs passed to :meth:`~ray.remote` in the read tasks.
        concurrency: The maximum number of Ray tasks to run concurrently. Set this
            to control number of tasks to run concurrently. This doesn't change the
            total number of tasks run or the total number of output blocks. By default,
            concurrency is dynamically decided based on the available resources.
        override_num_blocks: Override the number of output blocks from all read tasks.
            By default, the number of output blocks is dynamically decided based on
            input data size and available resources. You shouldn't manually set this
            value in most cases.

    Returns:
        A :class:`~ray.data.Dataset` producing records read from the Lance dataset.
    """  # noqa: E501
    datasource = LanceDatasource(
        uri=uri,
        columns=columns,
        filter=filter,
        storage_options=storage_options,
    )

    return read_datasource(
        datasource=datasource,
        ray_remote_args=ray_remote_args,
        concurrency=concurrency,
        override_num_blocks=override_num_blocks,
    )


def _get_datasource_or_legacy_reader(
    ds: Datasource,
    ctx: DataContext,
    kwargs: dict,
) -> Union[Datasource, Reader]:
    """Generates reader.

    Args:
        ds: Datasource to read from.
        ctx: Dataset config to use.
        kwargs: Additional kwargs to pass to the legacy reader if
            `Datasource.create_reader` is implemented.

    Returns:
        The datasource or a generated legacy reader.
    """
    kwargs = _unwrap_arrow_serialization_workaround(kwargs)

    DataContext._set_current(ctx)

    if ds.should_create_reader:
        warnings.warn(
            "`create_reader` has been deprecated in Ray 2.9. Instead of creating a "
            "`Reader`, implement `Datasource.get_read_tasks` and "
            "`Datasource.estimate_inmemory_data_size`.",
            DeprecationWarning,
        )
        datasource_or_legacy_reader = ds.create_reader(**kwargs)
    else:
        datasource_or_legacy_reader = ds

    return datasource_or_legacy_reader


def _resolve_parquet_args(
    tensor_column_schema: Optional[Dict[str, Tuple[np.dtype, Tuple[int, ...]]]] = None,
    **arrow_parquet_args,
) -> Dict[str, Any]:
    if tensor_column_schema is not None:
        existing_block_udf = arrow_parquet_args.pop("_block_udf", None)

        def _block_udf(block: "pyarrow.Table") -> "pyarrow.Table":
            from ray.data.extensions import ArrowTensorArray

            for tensor_col_name, (dtype, shape) in tensor_column_schema.items():
                # NOTE(Clark): We use NumPy to consolidate these potentially
                # non-contiguous buffers, and to do buffer bookkeeping in
                # general.
                np_col = _create_possibly_ragged_ndarray(
                    [
                        np.ndarray(shape, buffer=buf.as_buffer(), dtype=dtype)
                        for buf in block.column(tensor_col_name)
                    ]
                )

                block = block.set_column(
                    block._ensure_integer_index(tensor_col_name),
                    tensor_col_name,
                    ArrowTensorArray.from_numpy(np_col, tensor_col_name),
                )
            if existing_block_udf is not None:
                # Apply UDF after casting the tensor columns.
                block = existing_block_udf(block)
            return block

        arrow_parquet_args["_block_udf"] = _block_udf
    return arrow_parquet_args


def _get_num_output_blocks(
    parallelism: int = -1,
    override_num_blocks: Optional[int] = None,
) -> int:
    if parallelism != -1:
        logger.warning(
            "The argument ``parallelism`` is deprecated in Ray 2.10. Please specify "
            "argument ``override_num_blocks`` instead."
        )
    elif override_num_blocks is not None:
        parallelism = override_num_blocks
    return parallelism<|MERGE_RESOLUTION|>--- conflicted
+++ resolved
@@ -66,7 +66,6 @@
     BaseFileMetadataProvider,
     Connection,
     Datasource,
-<<<<<<< HEAD
     DeltaSharingDatasource,
     ImageDatasource,
     JSONDatasource,
@@ -75,8 +74,6 @@
     NumpyDatasource,
     ParquetBulkDatasource,
     ParquetDatasource,
-=======
->>>>>>> 33ee7326
     ParquetMetadataProvider,
     PathPartitionFilter,
 )
